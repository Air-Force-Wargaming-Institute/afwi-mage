<<<<<<< HEAD
{}
=======
{
  "f09c6f80-b245-4d7c-873c-87ed077b59a6": {
    "filename": "SampleData.xlsx",
    "size_bytes": 36046,
    "sheet_count": 3,
    "sheets": [
      "Instructions",
      "SalesOrders",
      "MyLinks"
    ],
    "columns": [
      "Unnamed: 0",
      "Unnamed: 1",
      "Unnamed: 2"
    ],
    "row_count": 26,
    "sheets_metadata": {
      "Instructions": {
        "columns": [
          "Unnamed: 0",
          "Unnamed: 1",
          "Unnamed: 2"
        ],
        "row_count": 26
      },
      "SalesOrders": {
        "columns": [
          "OrderDate",
          "Region",
          "Rep",
          "Item",
          "Units",
          "Unit Cost",
          "Total"
        ],
        "row_count": 43
      },
      "MyLinks": {
        "columns": [
          "Unnamed: 0",
          "Unnamed: 1",
          "Unnamed: 2"
        ],
        "row_count": 8
      }
    },
    "id": "f09c6f80-b245-4d7c-873c-87ed077b59a6",
    "description": null,
    "original_filename": "SampleData.xlsx",
    "modified_filename": "SampleData.xlsx",
    "upload_date": "2025-04-12T03:28:30.245720",
    "modified_date": "2025-04-12T03:28:30.245720",
    "storage_path": "/app/data/workbench/spreadsheets/f09c6f80-b245-4d7c-873c-87ed077b59a6.xlsx"
  },
  "5401e648-0403-4789-97f1-23e04a9eaceb": {
    "filename": "sampledatainsurance.xlsx",
    "size_bytes": 61520,
    "sheet_count": 3,
    "sheets": [
      "Instructions",
      "PolicyData",
      "MyLinks"
    ],
    "columns": [
      "Unnamed: 0",
      "Unnamed: 1",
      "Unnamed: 2"
    ],
    "row_count": 23,
    "sheets_metadata": {
      "Instructions": {
        "columns": [
          "Unnamed: 0",
          "Unnamed: 1",
          "Unnamed: 2"
        ],
        "row_count": 23
      },
      "PolicyData": {
        "columns": [
          "Policy",
          "Expiry",
          "Location",
          "State",
          "Region",
          "InsuredValue",
          "Construction",
          "BusinessType",
          "Earthquake",
          "Flood"
        ],
        "row_count": 500
      },
      "MyLinks": {
        "columns": [
          "Unnamed: 0",
          "Unnamed: 1",
          "Unnamed: 2"
        ],
        "row_count": 8
      }
    },
    "id": "5401e648-0403-4789-97f1-23e04a9eaceb",
    "description": null,
    "original_filename": "sampledatainsurance.xlsx",
    "modified_filename": "sampledatainsurance.xlsx",
    "upload_date": "2025-04-12T03:35:59.372393",
    "modified_date": "2025-04-12T03:35:59.372393",
    "storage_path": "/app/data/workbench/spreadsheets/5401e648-0403-4789-97f1-23e04a9eaceb.xlsx"
  }
}
>>>>>>> 24d2d579
<|MERGE_RESOLUTION|>--- conflicted
+++ resolved
@@ -1,6 +1,3 @@
-<<<<<<< HEAD
-{}
-=======
 {
   "f09c6f80-b245-4d7c-873c-87ed077b59a6": {
     "filename": "SampleData.xlsx",
@@ -111,5 +108,4 @@
     "modified_date": "2025-04-12T03:35:59.372393",
     "storage_path": "/app/data/workbench/spreadsheets/5401e648-0403-4789-97f1-23e04a9eaceb.xlsx"
   }
-}
->>>>>>> 24d2d579
+}