--- conflicted
+++ resolved
@@ -6,11 +6,7 @@
 
 vllm:
   chat_completion_url: http://host.docker.internal:8007/v1
-<<<<<<< HEAD
   chat_model: /models/DeepHermes-3-Llama-3-8B-Preview-abliterated
-=======
-  chat_model: /models/DeepSeek-R1-Distill-Llama-8B-abliterated
->>>>>>> cd1358e5
   max_tokens: 4096
   temperature: 0.4
   timeout: 300
