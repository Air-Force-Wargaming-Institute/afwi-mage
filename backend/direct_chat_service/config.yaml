service:
  name: direct_chat_service
  host: 0.0.0.0
  port: 8011
  debug: true

vllm:
  chat_completion_url: http://host.docker.internal:8007/v1
  chat_model: /models/DeepHermes-3-Llama-3-8B-Preview
  max_tokens: 4096
  temperature: 0.4
  timeout: 300

ollama:
  # Base URL for Ollama API
  base_url: http://host.docker.internal:11434
  # Embedding configuration
  embedding_url: http://host.docker.internal:11434
  embedding_model: nomic-embed-text:latest
  timeout: 300
  
  # Model identifier for Ollama
<<<<<<< HEAD
  ollama_model: huihui_ai/llama3.2-abliterate:latest   
=======
  ollama_model: hf.co/NousResearch/DeepHermes-3-Llama-3-8B-Preview-GGUF:latest
>>>>>>> 385a344f
  
  # Controls randomness in the output (range: 0.0-1.0)
  # Higher values = more creative, lower = more focused
  temperature: 0.2
  
  # Maximum number of tokens in context window
  # Determines how much previous conversation the model can see
  context_window: 20000
  
  # Nucleus sampling, cumulative probability cutoff (range: 0.0-1.0)
  # Lower values = more focused on likely tokens
  top_p: 0.9
  
  # Limits number of tokens considered for sampling (range: 1-100)
  # Lower values = more focused responses
  top_k: 40
  
  # Penalizes repeated tokens (range: 1.0-2.0)
  # Higher values reduce repetition more strongly
  repeat_penalty: 1.1
  
  # GPU-specific settings
  num_gpu: 99  # Use all available GPU layers
  num_thread: 1  # Minimize CPU threading
  f16: true  # Use half-precision for better GPU performance
  
  # Sequences where the model should stop generating
  # Useful for maintaining conversation format
  stop: ["Human:", "Assistant:"]

api:
  core_service_url: http://core:8000
  prefix: /api/direct_chat

cors:
  allowed_origins:
    - http://localhost:3000
    - http://127.0.0.1:3000
    - "*"
  allowed_methods:
    - GET
    - POST
    - OPTIONS
  allowed_headers:
    - Content-Type
    - Authorization

chat_logging:
  enabled: true
  base_path: "sessions"
  history_window: 100  # Number of messages to keep in memory
  max_token_window: 20000  # Maximum tokens to include in context
  max_new_tokens: 2500

server:
  host: "0.0.0.0"  # Listen on all available interfaces
  port: 8011         # Port for the Direct Chat service
  workers: 4         # Number of worker processes (adjust based on CPU cores)
  reload: false      # Set to true for development auto-reload
  log_level: "info"  # Logging level (debug, info, warning, error, critical)<|MERGE_RESOLUTION|>--- conflicted
+++ resolved
@@ -20,11 +20,7 @@
   timeout: 300
   
   # Model identifier for Ollama
-<<<<<<< HEAD
-  ollama_model: huihui_ai/llama3.2-abliterate:latest   
-=======
   ollama_model: hf.co/NousResearch/DeepHermes-3-Llama-3-8B-Preview-GGUF:latest
->>>>>>> 385a344f
   
   # Controls randomness in the output (range: 0.0-1.0)
   # Higher values = more creative, lower = more focused
