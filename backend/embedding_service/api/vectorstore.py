--- conflicted
+++ resolved
@@ -1385,86 +1385,6 @@
         logger.info("Sending analysis request to LLM")
         
             # Use the LLM module to generate a response
-<<<<<<< HEAD
-            options = {
-                "temperature": 0.7,
-                "max_tokens": 1500,
-                "top_p": 0.9
-            }
-            
-            llm_response = generate_with_best_model(prompt, options)
-            return llm_response
-            
-        except ImportError:
-            # If the LLM module is not available, fall back to direct Ollama API call
-            logger.warning("LLM module not found, falling back to direct Ollama API call")
-            
-            # Get Ollama URL from config
-            try:
-                from ..config import OLLAMA_BASE_URL
-            except ImportError:
-                try:
-                    from config import OLLAMA_BASE_URL
-                except ImportError:
-                    OLLAMA_BASE_URL = os.environ.get("OLLAMA_BASE_URL", "http://host.docker.internal:11434")
-            
-            # Prepare Ollama API request
-            base_url = OLLAMA_BASE_URL.rstrip('/')
-            url = f"{base_url}/api/generate"
-            
-            # Use llama3.2 as a reasonable default model if available
-            # Models like llama3.2, mistral, or gemma are good choices for this task
-            model = "huihui_ai/llama3.2-abliterate:latest"
-            
-            # Log the model and URL being used
-            logger.info(f"Using Ollama API at {url} with model {model}")
-            
-            payload = {
-                "model": model,
-                "prompt": prompt,
-                "stream": False,
-                "options": {
-                    "temperature": 0.7,
-                    "top_p": 0.9,
-                    "max_tokens": 1000
-                }
-            }
-            
-            # Make the API request
-            import requests
-            response = requests.post(url, json=payload, timeout=60)
-            
-            # Check for successful response
-            if response.status_code == 200:
-                result = response.json()
-                llm_response = result.get("response", "")
-                
-                # Log success and response length
-                logger.info(f"Successfully received response from Ollama ({len(llm_response)} chars)")
-                
-                return llm_response
-            else:
-                # Log error and try fallback
-                logger.error(f"Error from Ollama API: Status {response.status_code}, message: {response.text}")
-                
-                # Try alternate model if the first one failed
-                if model == "huihui_ai/llama3.2-abliterate:latest":
-                    logger.info("Trying fallback to mistral model")
-                    payload["model"] = "mistral"
-                    response = requests.post(url, json=payload, timeout=60)
-                    
-                    if response.status_code == 200:
-                        result = response.json()
-                        llm_response = result.get("response", "")
-                        logger.info(f"Successfully received response from fallback model ({len(llm_response)} chars)")
-                        return llm_response
-                
-                # If all real LLM attempts failed, return the placeholder response with a warning
-                logger.warning("All LLM attempts failed, returning placeholder response")
-                return """
-                FAILED TO GENERATE ANALYSIS
-                """
-=======
         options = {
             "temperature": 0.7,
             "max_tokens": 1500,
@@ -1473,7 +1393,6 @@
             
         llm_response = generate_with_best_model(prompt, options)
         return llm_response
->>>>>>> 385a344f
     
     except Exception as e:
         # Log the error and return an error message
