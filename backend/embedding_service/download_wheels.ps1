--- conflicted
+++ resolved
@@ -81,13 +81,11 @@
     "run", "--rm",
     "-v", "$normalizedWheelsPath`:/wheels",
     "-v", "$normalizedRequirementsPath`:/reqs/requirements.txt:ro",
+    "-v", "$normalizedWheelsPath`:/wheels",
+    "-v", "$normalizedRequirementsPath`:/reqs/requirements.txt:ro",
     "python:3.12-slim",
     "bash", "-c",
-<<<<<<< HEAD
     'pip download --dest /wheels --no-binary=onnx --prefer-binary --platform manylinux2014_x86_64 --python-version 3.12 -r /reqs/requirements.txt || echo "Pip download finished, some packages might be source only."'
-=======
-    'pip download --no-deps --dest /wheels --only-binary=:all: --platform manylinux2014_x86_64 --python-version 3.12 -r /reqs/requirements.txt || echo "Wheel download completed with some issues, will try source packages next."'
->>>>>>> f549f1d6
 )
 & docker @dockerArgs
 
@@ -133,7 +131,6 @@
     }
     
     $foundWheels = @()
-<<<<<<< HEAD
     foreach ($reqItem in $requiredPackages) {
         # Normalize current requirement name from list to underscores for matching against wheel names
         $escapedReqHyphen = [regex]::Escape($reqItem) # Original form (e.g., python-dotenv)
@@ -144,56 +141,11 @@
             $_.Name -match "^${escapedReqUnderscore}(-|_)" 
         } | Select-Object -First 1 # Select first match if multiple (e.g. due to different wheel tags but same version)
 
-=======
-    $foundSourcePackages = @()
-    
-    foreach ($req in $requiredPackages) {
-        # Normalize the package name (convert hyphens to underscores for comparison)
-        $normalizedReq = $req.ToLower().Replace("-", "_")
-        
-        # Try different matching patterns for wheel files
-        $matchingWheel = $wheels | Where-Object { 
-            $wheelName = $_.Name.ToLower()
-            # Match package name at the start, followed by hyphen or underscore
-            $wheelName -match "^$([regex]::Escape($normalizedReq))[-_]" -or 
-            # Also try with original name (some packages maintain hyphens)
-            $wheelName -match "^$([regex]::Escape($req.ToLower()))[-_]"
-        }
-        
->>>>>>> f549f1d6
         if ($matchingWheel) {
             Write-Host "[$ServiceName] Found wheel for '$req': $($matchingWheel.Name)" -ForegroundColor Green
             $foundWheels += $matchingWheel.Name
         } else {
-<<<<<<< HEAD
             Write-Warning "[$ServiceName] No downloaded wheel found for requirement '$reqItem' in $wheelsDirAbsolute"
-=======
-            # Check for source packages (.tar.gz, .zip, etc.)
-            $matchingSource = $sourcePackages | Where-Object {
-                $sourceName = $_.Name.ToLower()
-                $sourceName -match "^$([regex]::Escape($normalizedReq))[-_]" -or
-                $sourceName -match "^$([regex]::Escape($req.ToLower()))[-_]"
-            }
-            
-            if ($matchingSource) {
-                Write-Host "[$ServiceName] Found source package for '$req': $($matchingSource.Name)" -ForegroundColor Yellow
-                $foundSourcePackages += $req
-            } else {
-                Write-Warning "[$ServiceName] No downloaded wheel or source package found for requirement '$req' in $wheelsDirAbsolute"
-                
-                # Debug output - show similar files that might be a match
-                $similarFiles = $wheels + $sourcePackages | Where-Object { 
-                    $_.Name.ToLower().Contains($normalizedReq.ToLower()) -or
-                    $_.Name.ToLower().Contains($req.ToLower())
-                }
-                if ($similarFiles) {
-                    Write-Host "[$ServiceName] Possible matches for '$req' in packages directory:" -ForegroundColor Yellow
-                    foreach ($file in $similarFiles) {
-                        Write-Host "   - $($file.Name)" -ForegroundColor Yellow
-                    }
-                }
-            }
->>>>>>> f549f1d6
         }
     }
 
