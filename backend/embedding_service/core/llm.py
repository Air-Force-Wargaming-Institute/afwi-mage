--- conflicted
+++ resolved
@@ -20,11 +20,7 @@
     LLM integration class for vLLM models using OpenAI-compatible API.
     """
     
-<<<<<<< HEAD
-    def __init__(self, model: str = "huihui_ai/llama3.2-abliterate:latest", base_url: str = None):
-=======
     def __init__(self, model: str = "/models/DeepHermes-3-Llama-3-8B-Preview", base_url: str = None):
->>>>>>> 385a344f
         """
         Initialize vLLM LLM integration.
         
@@ -95,13 +91,9 @@
         """
         if preferred_models is None:
             # Default models in order of preference
-<<<<<<< HEAD
-            preferred_models = ["huihui_ai/llama3.2-abliterate:latest", "llama3.1:latest"]
-=======
             preferred_models = [
                 "/models/DeepHermes-3-Llama-3-8B-Preview"
             ]
->>>>>>> 385a344f
         
         # Get available models
         available_models = self.get_available_models()
