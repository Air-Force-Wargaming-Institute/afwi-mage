--- conflicted
+++ resolved
@@ -30,13 +30,8 @@
         reservations:
           devices:
             - driver: nvidia
-<<<<<<< HEAD
-              count: 1
-              #count: 2
-=======
               #count: 1
               count: 1
->>>>>>> d1e8cbff
               capabilities: [gpu]
     networks:
       - app-network
