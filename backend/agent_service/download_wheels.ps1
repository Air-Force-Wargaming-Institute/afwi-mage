# PowerShell script to download Linux-compatible Python wheels for airgapped installation
# This script uses Docker to ensure wheels are compatible with Linux environments

param(
    [Parameter()]
    [switch]$AutoZip
)

# Define the service name based on the directory name
$ServiceName = "agent_service"

Write-Host "Downloading Linux-compatible wheels for airgapped installation..." -ForegroundColor Cyan

# Check if Docker is available
if (-not (Get-Command docker -ErrorAction SilentlyContinue)) {
    Write-Host "Error: Docker is required but not found in PATH." -ForegroundColor Red
    Write-Host "Please install Docker before proceeding."
    exit 1
}

# Define the target wheels directory relative to the script location
$scriptDir = Split-Path -Parent $MyInvocation.MyCommand.Path
<<<<<<< HEAD
$ServiceName = (Get-Item -Path $scriptDir).Name # Define ServiceName
=======
$scriptDirAbsolute = (Resolve-Path -Path $scriptDir).Path # Get the full canonical path of script directory
>>>>>>> f549f1d6
$wheelsDirRelative = "../backend_wheels"
$deploymentZipsDirName = "DeploymentZIPs" # New

$wheelsDirAbsolute = Join-Path -Path $scriptDir -ChildPath $wheelsDirRelative
$wheelsDirAbsolute = (Resolve-Path -Path $wheelsDirAbsolute).Path # Get the full canonical path

# Create wheels directory if it doesn't exist
if (-not (Test-Path $wheelsDirAbsolute -PathType Container)) {
    New-Item -ItemType Directory -Path $wheelsDirAbsolute | Out-Null
    Write-Host "Created wheels directory: $wheelsDirAbsolute" -ForegroundColor Yellow
} else {
    Write-Host "Using existing wheels directory: $wheelsDirAbsolute" -ForegroundColor Yellow
}

# Define the requirements file path
$requirementsFile = "requirements.txt"
$requirementsFileAbsolute = Join-Path -Path $scriptDir -ChildPath $requirementsFile
$requirementsFileAbsolute = (Resolve-Path -Path $requirementsFileAbsolute).Path

# Construct the path for DeploymentZIPs directory (one level up from scriptDir)
$backendRootDir = (Resolve-Path (Join-Path -Path $scriptDir -ChildPath "..")).Path
$deploymentZipsDirAbsolute = Join-Path -Path $backendRootDir -ChildPath $deploymentZipsDirName

# Use Docker to download Linux-compatible wheels
Write-Host "Running Docker to download Linux-compatible wheels..." -ForegroundColor Yellow

# Normalize paths for Docker volume mounting on Windows
# For wheels directory
$normalizedWheelsPath = $wheelsDirAbsolute.Replace("\", "/")
if ($IsWindows) {
    # Convert C:\... to /c/... format for Docker Desktop
    $driveLetter = $normalizedWheelsPath.Substring(0, 1).ToLower()
    $normalizedWheelsPath = "/$driveLetter" + $normalizedWheelsPath.Substring(2)
}

# For requirements file
$normalizedRequirementsPath = $requirementsFileAbsolute.Replace("\", "/")
if ($IsWindows) {
    # Convert C:\... to /c/... format for Docker Desktop
    $driveLetter = $normalizedRequirementsPath.Substring(0, 1).ToLower()
    $normalizedRequirementsPath = "/$driveLetter" + $normalizedRequirementsPath.Substring(2)
}

# Use double quotes for the whole command and single quotes for paths with colons in PowerShell
$dockerArgs = @(
    "run", "--rm",
    "-v", "$normalizedWheelsPath`:/wheels",
    "-v", "$normalizedRequirementsPath`:/reqs/requirements.txt:ro",
    "python:3.12-slim",
    "bash", "-c",
    'pip download --dest /wheels --prefer-binary --platform manylinux2014_x86_64 --python-version 3.12 -r /reqs/requirements.txt || echo "Pip download finished, some packages might be source only."'
)
& docker @dockerArgs

if ($LASTEXITCODE -ne 0) {
    Write-Error "[$ServiceName] Error downloading wheels using Docker. Exit code: $LASTEXITCODE"
    exit $LASTEXITCODE
}

# List the downloaded wheels from the target directory
$wheels = Get-ChildItem -Path $wheelsDirAbsolute -Filter "*.whl"

Write-Host "Downloaded $($wheels.Count) Linux-compatible wheel files to $wheelsDirAbsolute" -ForegroundColor Green
foreach ($wheel in $wheels) {
    Write-Host "  - $($wheel.Name)" -ForegroundColor White
}

# Save the list of downloaded wheels to a file in the script's directory (agent_service)
$outputFileName = "downloaded_wheels_list.txt"
$outputFilePath = Join-Path -Path $scriptDir -ChildPath $outputFileName
try {
    # $wheels.Name | Out-File -FilePath $outputFilePath -Encoding utf8 # Old method: just dump all wheel names

    # Regenerate list based on requirements.txt to include only necessary wheels
    $requirementsFileForList = Join-Path -Path $scriptDir -ChildPath "requirements.txt"
    $requiredPackages = Get-Content $requirementsFileForList | Where-Object { $_ -notmatch '^(#|\s*$)' } | ForEach-Object { 
        $packageName = ($_ -split '[<>=!~\[\]\s]')[0].Trim()
        if ($packageName) { $packageName }
    }

    $foundWheels = @()
    foreach ($reqItem in $requiredPackages) {
        $escapedReqHyphen = [regex]::Escape($reqItem)
        $escapedReqUnderscore = [regex]::Escape($reqItem.Replace('-', '_'))

        $matchingWheel = $wheels | Where-Object { 
            $_.Name -match "^${escapedReqHyphen}(-|_)" -or 
            $_.Name -match "^${escapedReqUnderscore}(-|_)" 
        } | Select-Object -First 1

        if ($matchingWheel) {
            $foundWheels += $matchingWheel.Name
        } else {
            Write-Warning "[$ServiceName] No downloaded wheel found for requirement '$reqItem' in $wheelsDirAbsolute (central backend_wheels)"
        }
    }
    $foundWheels | Out-File -FilePath $outputFilePath -Encoding utf8
    Write-Host "List of required wheels saved to: $outputFilePath" -ForegroundColor Green

} catch {
    Write-Host "Error saving wheel list to file: $_" -ForegroundColor Red
}

# Automatically run the script to copy wheels from the list to the local wheels directory
Write-Host ""
Write-Host "Attempting to copy downloaded wheels to the local ./wheels directory..." -ForegroundColor Yellow
$copyScriptPath = Join-Path -Path $scriptDir -ChildPath "copy_wheels_from_list.ps1"
if (Test-Path $copyScriptPath -PathType Leaf) {
    try {
        # Execute the copy script
        & $copyScriptPath
        if ($LASTEXITCODE -ne 0) {
            Write-Warning "The copy_wheels_from_list.ps1 script finished with errors (Exit Code: $LASTEXITCODE)."
        } else {
            Write-Host "Local ./wheels directory populated successfully." -ForegroundColor Green
        }
    } catch {
        Write-Error "Failed to execute copy_wheels_from_list.ps1: $_"
    }
} else {
    Write-Warning "copy_wheels_from_list.ps1 not found in $scriptDir. Skipping local copy."
}

Write-Host ""
Write-Host "Wheels are located in: $wheelsDirAbsolute" -ForegroundColor Cyan
Write-Host "To use these wheels in an airgapped environment:" -ForegroundColor Cyan
Write-Host "1. Copy the agent_service directory AND the $wheelsDirAbsolute directory to the target machine" -ForegroundColor White
Write-Host "2. Update Dockerfile or build process to use the wheels from the shared location" -ForegroundColor Yellow # Added note
Write-Host "3. Run the deployment script: .\airgapped_deploy.ps1 (May need adjustment)" -ForegroundColor White # Added note
Write-Host "4. Start the container as instructed by the deployment script" -ForegroundColor White

# Create a package.zip file for easy transfer
$doZip = $false
if ($AutoZip) {
    $doZip = $true
    Write-Host "[$ServiceName] Auto-zipping enabled via parameter." -ForegroundColor DarkGray
} else {
    Write-Host ""
    Write-Host "[$ServiceName] Would you like to create a zip archive of the $ServiceName directory (including local wheels) for transfer? (Y/N)" -ForegroundColor Yellow
    $response = Read-Host
    if ($response -eq "Y" -or $response -eq "y") {
        $doZip = $true
    }
}

if ($doZip) {
    $zipFileName = "${ServiceName}_airgapped.zip"
    $zipFilePath = Join-Path -Path $scriptDir -ChildPath $zipFileName
    Write-Host "[$ServiceName] Creating archive $zipFileName ..." -ForegroundColor Yellow
    try {
        # Ensure we are in the script\'s directory context for relative paths
        # Push-Location $scriptDirAbsolute # No longer needed with explicit path
        # Use explicit path and wildcard within that path
        Compress-Archive -Path (Join-Path $scriptDir \'*') -DestinationPath $zipFilePath -Force -ErrorAction Stop
        Write-Host "[$ServiceName] Created $zipFilePath" -ForegroundColor Green
        
        # Ensure DeploymentZIPs directory exists
        if (-not (Test-Path $deploymentZipsDirAbsolute -PathType Container)) {
            Write-Host "[$ServiceName] Creating deployment zips directory: $deploymentZipsDirAbsolute" -ForegroundColor Yellow
            try {
                New-Item -ItemType Directory -Path $deploymentZipsDirAbsolute -ErrorAction Stop | Out-Null
            } catch {
                Write-Error "[$ServiceName] Failed to create deployment zips directory '$deploymentZipsDirAbsolute': $_"
                throw # Re-throw to stop script if dir creation fails
            }
        }

        # Move the zip file
        $finalZipPath = Join-Path -Path $deploymentZipsDirAbsolute -ChildPath $zipFileName
        Move-Item -Path $zipFilePath -Destination $finalZipPath -Force -ErrorAction Stop
        Write-Host "[$ServiceName] Moved $zipFileName to $finalZipPath" -ForegroundColor Green
        Write-Host "[$ServiceName] Transfer this file from $deploymentZipsDirAbsolute for your airgapped environment." -ForegroundColor Cyan
    } catch {
        Write-Error "[$ServiceName] Failed to create or move zip archive: $_"
    } # Removed finally Pop-Location as Push-Location is removed
}

Write-Host "[$ServiceName] Script finished." -ForegroundColor Cyan <|MERGE_RESOLUTION|>--- conflicted
+++ resolved
@@ -20,11 +20,7 @@
 
 # Define the target wheels directory relative to the script location
 $scriptDir = Split-Path -Parent $MyInvocation.MyCommand.Path
-<<<<<<< HEAD
 $ServiceName = (Get-Item -Path $scriptDir).Name # Define ServiceName
-=======
-$scriptDirAbsolute = (Resolve-Path -Path $scriptDir).Path # Get the full canonical path of script directory
->>>>>>> f549f1d6
 $wheelsDirRelative = "../backend_wheels"
 $deploymentZipsDirName = "DeploymentZIPs" # New
 
