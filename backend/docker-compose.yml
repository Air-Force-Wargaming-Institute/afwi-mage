--- conflicted
+++ resolved
@@ -139,7 +139,6 @@
     networks:
       - app-network
 
-<<<<<<< HEAD
   api_gateway:
     image: traefik:v3.3.4
     container_name: mage_api_gateway
@@ -185,8 +184,6 @@
    ports:
      - "5432:5432"
 
-=======
->>>>>>> 3ea854d1
   embedding:
     build: ./embedding_service
     ports:
@@ -205,7 +202,6 @@
     networks:
       - app-network
 
-<<<<<<< HEAD
   auth:
    build: ./auth_service
    volumes:
@@ -229,9 +225,6 @@
      - app-network
 
   direct_chat_service1:
-=======
-  direct_chat:
->>>>>>> 3ea854d1
     build: ./direct_chat_service
     ports:
       - "8011:8011"
@@ -253,8 +246,6 @@
     networks:
       - app-network
     command: uvicorn app:app --host 0.0.0.0 --port 8011 --reload --timeout-keep-alive 75 --limit-concurrency 100 --backlog 100
-<<<<<<< HEAD
-=======
 
   frontend:
     build: ../frontend
@@ -311,7 +302,6 @@
   #     - POSTGRES_DB=agent_db
   #   networks:
   #     - app-network
->>>>>>> 3ea854d1
 
 volumes:
   postgres_data:
