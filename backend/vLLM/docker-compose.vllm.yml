services:
  vllm:
    build:
      context: .
      dockerfile: Dockerfile
    container_name: vllm-chat
    ports:
      - "8007:8000"
    environment:
      - MAX_NUM_BATCHED_TOKENS=4096
      - MAX_NUM_SEQS=256
      - MAX_PADDING_LENGTH=256
      - MAX_MODEL_LEN=65536
      - QUANTIZATION=awq
      - TRUST_REMOTE_CODE=true
      - HF_DATASETS_OFFLINE=1
      - TRANSFORMERS_OFFLINE=1
      - HF_HUB_OFFLINE=1
      - CPU_OFFLOAD_GB=8
      # GPU Allocation - 80% split across both GPUs
      - GPU_MEMORY_UTILIZATION=0.88
      - CUDA_VISIBLE_DEVICES=0
      # - GPU_MEMORY_UTILIZATION=0.8
      # - CUDA_VISIBLE_DEVICES=0,1
      - NCCL_P2P_DISABLE=1
    shm_size: 8G
    deploy:
      resources:
        reservations:
          devices:
            - driver: nvidia
              count: 1
              #count: 2
              capabilities: [gpu]
    networks:
      - app-network
    ipc: host
    # command: >
    #   --model /models/DeepHermes-3-Llama-3-8B-Preview-abliterated
    #   --tokenizer /models/DeepHermes-3-Llama-3-8B-Preview-abliterated
    #   --dtype=half
    #   --gpu-memory-utilization=0.8
    #   --max-model-len=65536
    #   --tensor-parallel-size=2
    command: >
<<<<<<< HEAD
      --model /models/DeepSeek-R1-Distill-Llama-8B-abliterated
      --tokenizer /models/DeepSeek-R1-Distill-Llama-8B-abliterated
=======
      --model /models/DeepSeek-R1-Distill-Qwen-7B-abliterated-v2
      --tokenizer /models/DeepSeek-R1-Distill-Qwen-7B-abliterated-v2
>>>>>>> d815e2a2
      --dtype=half
      --gpu-memory-utilization=0.88
      --max-model-len=16384
      --tensor-parallel-size=1
    restart: unless-stopped<|MERGE_RESOLUTION|>--- conflicted
+++ resolved
@@ -43,13 +43,8 @@
     #   --max-model-len=65536
     #   --tensor-parallel-size=2
     command: >
-<<<<<<< HEAD
-      --model /models/DeepSeek-R1-Distill-Llama-8B-abliterated
-      --tokenizer /models/DeepSeek-R1-Distill-Llama-8B-abliterated
-=======
       --model /models/DeepSeek-R1-Distill-Qwen-7B-abliterated-v2
       --tokenizer /models/DeepSeek-R1-Distill-Qwen-7B-abliterated-v2
->>>>>>> d815e2a2
       --dtype=half
       --gpu-memory-utilization=0.88
       --max-model-len=16384
