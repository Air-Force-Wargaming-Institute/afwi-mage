--- conflicted
+++ resolved
@@ -47,10 +47,6 @@
       --tokenizer /models/DeepSeek-R1-Distill-Qwen-7B-abliterated-v2
       --dtype=half
       --gpu-memory-utilization=0.88
-<<<<<<< HEAD
-      --max-model-len=16384
-=======
       --max-model-len=20480
->>>>>>> d1e8cbff
       --tensor-parallel-size=1
     restart: unless-stopped