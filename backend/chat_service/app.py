--- conflicted
+++ resolved
@@ -1,12 +1,6 @@
 from fastapi import FastAPI, HTTPException
 from fastapi.middleware.cors import CORSMiddleware
 from pydantic import BaseModel
-<<<<<<< HEAD
-from pathlib import Path
-import shutil
-import sys
-from config_ import BUILDER_DIR
-=======
 import logging
 from pathlib import Path
 import os
@@ -15,7 +9,6 @@
 
 from config import load_config
 from multiagent.processQuestion import process_question
->>>>>>> ea5d438b
 
 config = load_config()
 
@@ -46,71 +39,6 @@
     allow_headers=["*"],
 )
 
-<<<<<<< HEAD
-@app.post("/chat")
-async def chat(message: ChatMessage):
-    try:
-        print(f"Received message: {message.message}")
-        print(f"Team name: {message.team_name}")
-        #shared_state.QUESTION = message.message
-
-        # Now that we have a team name, we want to copy that team from the data directory
-        source_team_dir = BUILDER_DIR / "TEAMS" / message.team_name
-        chat_teams_dir = Path(__file__).parent / "chat_teams"
-        target_team_dir = chat_teams_dir / message.team_name
-        if not source_team_dir.exists():
-            raise HTTPException(
-                status_code=404,
-                detail=f"Team directory not found: {message.team_name}"
-            )
-
-        shutil.copytree(source_team_dir, target_team_dir, dirs_exist_ok=True)
-
-        try:
-            import importlib
-
-            # Add the team's directory to Python's path
-            team_dir = Path(__file__).parent / "chat_teams" / message.team_name
-            team_dir_str = str(team_dir)
-            sys.path.insert(0, team_dir_str)
-
-            try:
-                # Clean up any existing modules before importing
-                for key in list(sys.modules.keys()):
-                    module = sys.modules[key]
-                    # Check if module has a __file__ attribute and if it's from our team directory
-                    if hasattr(module, '__file__') and module.__file__ and \
-                       str(Path(module.__file__).resolve()).startswith(team_dir_str):
-                        del sys.modules[key]
-                
-                # Import and process
-                module_name = "multiagent.processQuestion"
-                process_question_module = importlib.import_module(module_name)
-                process_question = process_question_module.processQuestion
-                
-                response = process_question(message.message)
-                return {"response": response}
-            finally:
-                # Clean up: remove the team's directory from sys.path
-                sys.path.remove(team_dir_str)
-                # Clean up all modules that were loaded from the team directory
-                for key in list(sys.modules.keys()):
-                    module = sys.modules[key]
-                    # Check if module has a __file__ attribute and if it's from our team directory
-                    if hasattr(module, '__file__') and module.__file__ and \
-                       str(Path(module.__file__).resolve()).startswith(team_dir_str):
-                        del sys.modules[key]
-                
-        except ImportError as e:
-            raise HTTPException(
-                status_code=500, 
-                detail=f"Could not load process_question for team: {message.team_name}. Error: {str(e)}"
-            )
-
-    except Exception as e:
-        print(f"Error processing message: {str(e)}")
-        raise HTTPException(status_code=500, detail=str(e))
-=======
 # Increase the number of workers based on your server capacity
 executor = ThreadPoolExecutor(max_workers=20)
 
@@ -145,7 +73,6 @@
         except Exception as e:
             logger.error(f"Error processing message: {str(e)}")
             raise HTTPException(status_code=500, detail=str(e))
->>>>>>> ea5d438b
 
 @app.delete("/delete_team/{team_name}")
 async def delete_team(team_name: str):
