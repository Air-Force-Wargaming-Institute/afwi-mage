# Configuration for streaming_main.py

# Name of the local LLM to use 
#LOCAL_LLM: 'NousResearch/Hermes-3-Llama-3.1-8B-GGUF/Hermes-3-Llama-3.1-8B.Q8_0.gguf'
#LOCAL_LLM: 'hf.co/NousResearch/Hermes-3-Llama-3.1-8B-GGUF:Q8_0'
#LOCAL_LLM: "llama3.2"
LOCAL_LLM: "hermes3:8b"

# Whether to use streaming LLM or not
#STREAMING_LLM: 0
STREAMING_LLM: 1

# API key for the LLM
API_KEY: 'None'

# Base URL for where the LLM is hosted
#BASE_URL: 'http://localhost:1234/v1'
#BASE_URL: 'http://127.0.0.1:11434/v1'
BASE_URL: 'http://host.docker.internal:11434/v1'

# Run the LLM locally, "Yes" or "No"
RUN_LOCAL: 'Yes'

# Path to the folder containing the PDFs
FOLDER_PATH: './pdfs'

# Path to the folder where the Word documents will be saved
WORD_PATH: './word_docs'

# Path to log folder
LOG_PATH: './logs'

# Path to session storage
SESSION_PATH: './data/multiagent_sessions'

# Location to persist the vector store 
VS_PERSIST_DIR: './vectorstore2'

# Size of the chunks to split the documents into  
CHUNK_SIZE: 1000

# Overlap of the chunks to split the documents into
CHUNK_OVERLAP: 100

#Type of retrieval search to use, 'similarity', 'mmr', or 'similarity_score_threshold'
SEARCH_TYPE: 'mmr'

# Number of documents to retrieve 
K: 5

# Number of retrieved documents to use in the librarian's summary
TOP_N_DOCUMENTS: 20

# Maximum number of tokens for the LLM model to use in a reply
MAX_TOKENS: 8000

# Temperature for the LLM
TEMPERATURE: 0.2

# Expert agents to use in the multi agent system
<<<<<<< HEAD
# EXPERT_AGENTS: ["prc_economic", "prc_military", "prc_government", "regional_dynamics", "global_influence", "technology_innovation", "domestic_stability"]
=======
EXPERT_AGENTS: ["prc_economic", "prc_military", "prc_government", "regional_dynamics", "global_influence", "technology_innovation", "domestic_stability"]
EXPERT_DESCRIPTIONS: [
        "Expert on the structure, decision-making processes, and key figures within the PRC government.",
        "Expert on the capabilities, doctrine, and strategic objectives of the People's Liberation Army (PLA).",
        "Expert on the PRC's economic policies, trade relationships, and industrial strategies.",
        "Expert on the PRC's relationships with neighboring countries and regional powers.",
        "Expert on the PRC's efforts to expand its global influence.",
        "Expert on internal social, demographic, and political factors in the PRC.",
        "Expert on the PRC's recent advancements in key technologies."
    ]
>>>>>>> ea5d438b
<|MERGE_RESOLUTION|>--- conflicted
+++ resolved
@@ -58,9 +58,6 @@
 TEMPERATURE: 0.2
 
 # Expert agents to use in the multi agent system
-<<<<<<< HEAD
-# EXPERT_AGENTS: ["prc_economic", "prc_military", "prc_government", "regional_dynamics", "global_influence", "technology_innovation", "domestic_stability"]
-=======
 EXPERT_AGENTS: ["prc_economic", "prc_military", "prc_government", "regional_dynamics", "global_influence", "technology_innovation", "domestic_stability"]
 EXPERT_DESCRIPTIONS: [
         "Expert on the structure, decision-making processes, and key figures within the PRC government.",
@@ -70,5 +67,4 @@
         "Expert on the PRC's efforts to expand its global influence.",
         "Expert on internal social, demographic, and political factors in the PRC.",
         "Expert on the PRC's recent advancements in key technologies."
-    ]
->>>>>>> ea5d438b
+    ]