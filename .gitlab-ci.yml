--- conflicted
+++ resolved
@@ -12,16 +12,9 @@
 
 prebuild_checks:
   stage: prebuild
-<<<<<<< HEAD
-  image: python:3.10
-  script:
-    - set -x
-    - python3.10 --version || (echo "Python 3.10 not found" && exit 1)
-=======
   image: python:3.11
   script:
     - set -x
->>>>>>> c6d37b14
     - python3.11 --version || (echo "Python 3.11 not found" && exit 1)
     - command -v nvidia-smi || echo "NVIDIA drivers not installed; skipping GPU check"
     - nvidia-smi || echo "nvidia-smi unavailable; proceeding without GPU metrics"
@@ -34,11 +27,7 @@
 
 security_scan:
   stage: security_scan
-<<<<<<< HEAD
-  image: python:3.10
-=======
   image: python:3.11
->>>>>>> c6d37b14
   script:
     - set -x
     - pip install bandit safety trufflehog pandas
@@ -46,67 +35,6 @@
     - safety check --json > dependency_check.json || true
     - trufflehog filesystem . --json > secret_detection.json || true
     - |
-<<<<<<< HEAD
-      python -c "
-import json, csv;
-# Convert SAST report
-try:
-    with open('sast_report.json') as f:
-        data = json.load(f)
-    with open('sast_report.csv', 'w', newline='') as csvfile:
-        writer = csv.writer(csvfile)
-        writer.writerow(['filename', 'issue', 'severity'])
-        for result in data.get('results', []):
-            writer.writerow([result.get('filename'), result.get('issue_text'), result.get('issue_severity')])
-except Exception as e:
-    print(f'Error processing SAST report: {e}')
-
-# Convert Secret Detection
-try:
-    with open('secret_detection.json') as f:
-        data = json.load(f)
-    with open('secret_detection.csv', 'w', newline='') as csvfile:
-        writer = csv.writer(csvfile)
-        writer.writerow(['file', 'string', 'match'])
-        for match in data.get('results', []):
-            writer.writerow([match.get('path'), match.get('stringsFound', []), match.get('printDiff', '')])
-except Exception as e:
-    print(f'Error processing Secret Detection report: {e}')
-"
-  artifacts:
-    paths:
-      - sast_report.csv
-      - dependency_check.csv
-      - secret_detection.csv
-
-compliance:
-  stage: compliance
-  image: alpine:latest
-  script:
-    - set -x
-    - |
-      cat <<'EOF' > direct_chat_healthcheck.yaml
-      healthcheck:
-        test: ["CMD", "curl", "-f", "http://localhost:8011/api/v1/health"]
-        interval: 10s
-        timeout: 5s
-        retries: 5
-        start_period: 10s
-      EOF
-    - |
-      cat <<'EOF' > database_healthcheck.yaml
-      healthcheck:
-        test: ["CMD-SHELL", "pg_isready -U postgres"]
-        interval: 5s
-        timeout: 5s
-        retries: 5
-      EOF
-    - |
-      cat <<'EOF' > service_dependencies.yaml
-      depends_on:
-        condition: service_healthy
-      EOF
-=======
       python -c '
       import json, csv
       # Convert SAST report
@@ -133,13 +61,10 @@
       except Exception as e:
           print(f"Error processing Secret Detection report: {e}")
       '
->>>>>>> c6d37b14
   artifacts:
     reports:
       sast: sast_report.json
     paths:
-<<<<<<< HEAD
-=======
       - sast_report.json
       - dependency_check.json
       - secret_detection.json
@@ -176,7 +101,6 @@
       EOF
   artifacts:
     paths:
->>>>>>> c6d37b14
       - direct_chat_healthcheck.yaml
       - database_healthcheck.yaml
       - service_dependencies.yaml
@@ -235,18 +159,6 @@
     - prebuild_checks
   script:
     - set -x
-<<<<<<< HEAD
-    - echo "Audit Trail Summary" > audit_summary.txt
-    - echo "Date: $(date)" >> audit_summary.txt
-    - echo "Pipeline Run ID: $CI_PIPELINE_ID" >> audit_summary.txt
-    - echo "Branch: $CI_COMMIT_BRANCH" >> audit_summary.txt
-    - echo "Commit Hash: $CI_COMMIT_SHA" >> audit_summary.txt
-    - tar -czf build_logs.tar.gz app/data/logs/
-  artifacts:
-    paths:
-      - audit_summary.txt
-      - build_logs.tar.gz
-=======
     - |
       echo "Audit Trail Summary" > audit_summary.txt
       echo "Date: $(date)" >> audit_summary.txt
@@ -258,5 +170,4 @@
   artifacts:
     paths:
       - audit_summary.txt
-      - build_logs.zip
->>>>>>> c6d37b14
+      - build_logs.zip