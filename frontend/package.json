--- conflicted
+++ resolved
@@ -32,11 +32,6 @@
     "react-router-dom": "^5.3.4",
     "react-scripts": "5.0.1",
     "react-syntax-highlighter": "^15.5.0",
-<<<<<<< HEAD
-    "react-window": "^1.8.8",
-    "web-vitals": "^2.1.4",
-    "rehype-raw": "^7.0.0"
-=======
     "react-virtualized": "^9.22.5",
     "react-virtualized-auto-sizer": "^1.0.25",
     "react-window": "^1.8.11",
@@ -46,8 +41,8 @@
     "rehype-sanitize": "^5.0.1",
     "remark-gfm": "^3.0.1",
     "remark-math": "^5.1.1",
-    "web-vitals": "^2.1.4"
->>>>>>> fb83cc26
+    "web-vitals": "^2.1.4",
+    "rehype-raw": "^7.0.0"
   },
   "scripts": {
     "start": "react-scripts start",
