import React, { useState, useEffect, useRef, useCallback, memo, useReducer, useContext, forwardRef } from 'react';
import { makeStyles } from '@material-ui/core/styles';
import { 
  Container, 
  Paper, 
  TextField, 
  Button, 
  Box,
  List,
  ListItem,
  ListItemText,
  IconButton,
  Divider,
  Tooltip,
  Typography,
  Dialog,
  DialogTitle,
  DialogContent,
  DialogActions,
  Checkbox,
  Select,
  MenuItem,
  FormControl,
  FormControlLabel,
  Fade,
  InputLabel,
  Link,
  InputAdornment,
  CircularProgress,
} from '@material-ui/core';
import { useTheme } from '@material-ui/core/styles';
import SendIcon from '@material-ui/icons/Send';
import EditIcon from '@material-ui/icons/Edit';
import DeleteIcon from '@material-ui/icons/Delete';
import GetAppIcon from '@material-ui/icons/GetApp';
import FullscreenIcon from '@material-ui/icons/Fullscreen';
import FullscreenExitIcon from '@material-ui/icons/FullscreenExit';
import ContentCopyIcon from '@mui/icons-material/ContentCopy';
import HelpOutlineIcon from '@mui/icons-material/HelpOutline';
import CloseIcon from '@mui/icons-material/Close';
import LightbulbIcon from '@mui/icons-material/Lightbulb';
import FormatListBulletedIcon from '@mui/icons-material/FormatListBulleted';
import SchoolIcon from '@mui/icons-material/School';
import TuneIcon from '@mui/icons-material/Tune';
import memoize from 'memoize-one';
import { useDropzone } from 'react-dropzone';
import ReactMarkdown from 'react-markdown';
import remarkGfm from 'remark-gfm';
import { Prism as SyntaxHighlighter } from 'react-syntax-highlighter';
import { materialDark } from 'react-syntax-highlighter/dist/esm/styles/prism';
import robotIcon from '../assets/robot-icon.png';
import { useDirectChat, ACTIONS } from '../contexts/DirectChatContext';
import { AuthContext } from '../contexts/AuthContext';
import ReplayIcon from '@mui/icons-material/Replay';
import BookmarkBorderIcon from '@mui/icons-material/BookmarkBorder';
import BookmarkIcon from '@mui/icons-material/Bookmark';
import CheckIcon from '@mui/icons-material/Check';
import { 
  sendMessage, 
  getChatHistory, 
  createChatSession, 
  deleteChatSession, 
  getAllChatSessions,
  uploadDocument,
  getDocumentStatus,
  getDocumentStates,
  deleteDocument,
  toggleDocumentState,
  updateSessionName,
  updateDocumentClassification,
  getVectorstores,
  setSessionVectorstore,
  getChatSessionMetadata
} from '../services/directChatService';
import { useMarkdownComponents } from '../styles/markdownStyles';
import CloudUploadIcon from '@material-ui/icons/CloudUpload';
import Slider from '@material-ui/core/Slider';
import rehypeRaw from 'rehype-raw';
import { GradientText } from '../styles/StyledComponents';

// Suppress ResizeObserver errors
// This is a workaround for the "ResizeObserver loop completed with undelivered notifications" error
// that can occur when using virtualized lists with dynamic content
const originalConsoleError = console.error;
console.error = function(msg, ...args) {
  if (typeof msg === 'string' && (
    msg.includes('ResizeObserver loop') || 
    msg.includes('ResizeObserver loop completed with undelivered notifications')
  )) {
    // Ignore ResizeObserver loop errors completely
    return;
  }
  originalConsoleError(msg, ...args);
};

// Also suppress at window error level to prevent React error boundary triggers
const originalOnError = window.onerror;
window.onerror = function(message, source, lineno, colno, error) {
  if (message.includes('ResizeObserver loop') || (error && error.message && error.message.includes('ResizeObserver loop'))) {
    // Prevent the error from being reported in the console
    return true;
  }
  return originalOnError ? originalOnError(message, source, lineno, colno, error) : false;
};

const useStyles = makeStyles((theme) => ({
  root: {
    display: 'flex',
    flexDirection: 'column',
    padding: theme.spacing(0, 2, 2, 2), // Removed top padding
    height: 'calc(100vh)',
    maxHeight: 'calc(100vh)',
    overflow: 'hidden',
    marginTop: '0px', // Removed top margin
  },
  chatContainer: {
    display: 'flex',
    width: '100%',
    height: '100%',
    maxHeight: '100%',
    overflow: 'hidden',
    gap: theme.spacing(2),
  },
  chatLog: {
    width: '20%',
    height: '100%',
    paddingTop: '10px',
    paddingLeft: theme.spacing(2),
    paddingRight: theme.spacing(2),
    paddingBottom: theme.spacing(2),
    display: 'flex',
    flexDirection: 'column',
    flexShrink: 0,
    backgroundColor: 'transparent',
    overflow: 'hidden', // Ensure no overflow outside container
    '& > *:not(:first-child)': {
      overflow: 'hidden',
    },
    transition: 'opacity 0.3s ease',
    position: 'relative',
    border: `${theme.custom.borderWidth.regular}px solid transparent`,
    borderRadius: theme.shape.borderRadius,
    boxSizing: 'border-box',
    boxShadow: '0 4px 20px rgba(0, 0, 0, 0.5)',
    '&.disabled': {
      opacity: 0.5,
      pointerEvents: 'none',
      filter: 'grayscale(50%)',
    },
    '&::before': {
      content: '""',
      position: 'absolute',
      top: 0,
      left: 0,
      right: 0,
      bottom: 0,
      zIndex: -1,
      background: theme.custom.gradients.gradient2,
      borderRadius: theme.shape.borderRadius,
    },
    '&::after': {
      content: '""',
      position: 'absolute',
      top: theme.custom.borderWidth.regular,
      left: theme.custom.borderWidth.regular,
      right: theme.custom.borderWidth.regular,
      bottom: theme.custom.borderWidth.regular,
      borderRadius: theme.shape.borderRadius - theme.custom.borderWidth.regular/2,
      background: theme.palette.background.paper,
      zIndex: -1,
    },
    '& > *': {
      position: 'relative',
      zIndex: 1
    }
  },
  chatArea: {
    width: '60%',
    height: '100%',
    display: 'flex',
    flexDirection: 'column',
    flexShrink: 0,
    overflow: 'hidden',
    backgroundColor: 'transparent',
    position: 'relative',
    transition: 'opacity 0.3s ease',
    borderTop: `${theme.custom.borderWidth.extraThick}px solid transparent`,
    borderLeft: `3px solid ${theme.palette.primary.main}`,
    borderRight: `3px solid ${theme.palette.primary.main}`,
    borderBottom: `${theme.custom.borderWidth.extraThick}px solid transparent`,
    borderRadius: theme.shape.borderRadius,
    boxShadow: '0 6px 25px rgba(0, 0, 0, 0.7)',
    animation: '$pulseBorder 2s infinite',
    '&.disabled': {
      opacity: 0.5,
      pointerEvents: 'none',
      '& .MuiInputBase-root': {
        backgroundColor: theme.palette.action.disabledBackground,
      }
    },
    '&::before': {
      content: '""',
      position: 'absolute',
      top: 0,
      left: 0,
      right: 0,
      bottom: 0,
      zIndex: -1,
      background: theme.custom.gradients.vibrant,
      borderRadius: theme.shape.borderRadius,
    },
    '&::after': {
      content: '""',
      position: 'absolute',
      top: theme.custom.borderWidth.extraThick,
      left: theme.custom.borderWidth.extraThick,
      right: theme.custom.borderWidth.extraThick,
      bottom: theme.custom.borderWidth.extraThick,
      borderRadius: theme.shape.borderRadius - theme.custom.borderWidth.extraThick/2,
      background: theme.palette.background.paper,
      zIndex: -1,
    },
    '&::-webkit-scrollbar': {
      width: '8px',
      zIndex: 2,
    },
    '&::-webkit-scrollbar-track': {
      background: 'transparent',
      zIndex: 2,
    },
    '&::-webkit-scrollbar-thumb': {
      background: theme.palette.grey[300],
      borderRadius: '4px',
      zIndex: 2,
      '&:hover': {
        background: theme.palette.grey[400],
      },
    },
  },
  uploadPane: {
    width: '20%',
    height: '100%',
    paddingTop: '10px',
    paddingLeft: theme.spacing(2),
    paddingRight: theme.spacing(2),
    paddingBottom: theme.spacing(2),
    display: 'flex',
    flexDirection: 'column',
    backgroundColor: 'transparent',
    overflow: 'hidden', // Ensure no overflow outside container
    transition: 'opacity 0.3s ease',
    position: 'relative',
    border: `${theme.custom.borderWidth.regular}px solid transparent`,
    borderRadius: theme.shape.borderRadius,
    boxSizing: 'border-box',
    boxShadow: '0 4px 20px rgba(0, 0, 0, 0.5)',
    '&.disabled': {
      opacity: 0.5,
      pointerEvents: 'none',
      filter: 'grayscale(50%)',
    },
    '&::before': {
      content: '""',
      position: 'absolute',
      top: 0,
      left: 0,
      right: 0,
      bottom: 0,
      zIndex: -1,
      background: theme.custom.gradients.gradient2,
      borderRadius: theme.shape.borderRadius,
    },
    '&::after': {
      content: '""',
      position: 'absolute',
      top: theme.custom.borderWidth.regular,
      left: theme.custom.borderWidth.regular,
      right: theme.custom.borderWidth.regular,
      bottom: theme.custom.borderWidth.regular,
      borderRadius: theme.shape.borderRadius - theme.custom.borderWidth.regular/2,
      background: theme.palette.background.paper,
      zIndex: -1,
    },
    '& > *': {
      position: 'relative',
      zIndex: 1
    }
  },
  dropzone: {
    border: `2px dashed ${theme.palette.primary.main}`,
    borderRadius: theme.shape.borderRadius,
    padding: theme.spacing(2),
    textAlign: 'center',
    cursor: 'pointer',
    marginBottom: theme.spacing(2),
    backgroundColor: theme.palette.action.hover,
    transition: theme.custom.transition,
    width: '100%',
    boxSizing: 'border-box',
    '&:hover': {
      backgroundColor: theme.palette.action.selected,
    },
  },
  uploadIcon: {
    fontSize: '2rem',
    color: theme.palette.primary.main,
    marginBottom: theme.spacing(1),
  },
  uploadText: {
    marginBottom: theme.spacing(0.5),
  },
  fileList: {
    marginTop: theme.spacing(2),
    width: '100%',
    overflowY: 'auto',
    paddingRight: theme.spacing(1),
    height: '100%', // Use full height of parent container
    paddingBottom: theme.spacing(3), // Add padding at bottom to ensure space before border
    position: 'relative',
    '&::-webkit-scrollbar': {
      width: '4px',
    },
    '&::-webkit-scrollbar-track': {
      background: 'transparent',
    },
    '&::-webkit-scrollbar-thumb': {
      background: theme.palette.grey[500],
      borderRadius: '4px',
    },
  },
  fileItem: {
    marginBottom: theme.spacing(1),
    padding: theme.spacing(1),
    border: `1px solid ${theme.palette.divider}`,
    borderRadius: theme.shape.borderRadius,
    backgroundColor: theme.palette.background.default,
    transition: theme.custom.transition,
    width: '100%',
    boxSizing: 'border-box',
    '&:hover': {
      backgroundColor: theme.palette.action.hover,
      transform: 'translateY(-1px)',
      boxShadow: theme.custom.boxShadow,
    },
    '&:last-child': {
      marginBottom: theme.spacing(4), // Add extra margin to the last file item
    },
  },
  fileItemRow: {
    display: 'flex',
    alignItems: 'center',
    marginBottom: theme.spacing(0.5),
    width: '100%',
    overflow: 'hidden',
  },
  classificationSelect: {
    marginTop: theme.spacing(0.5),
    width: '100%',
    '& .MuiOutlinedInput-input': {
      padding: theme.spacing(1),
    },
    '& .MuiSelect-select': {
      padding: theme.spacing(0.75, 1),
    },
    '& .MuiOutlinedInput-root': {
      borderRadius: theme.shape.borderRadius,
    },
  },
  messageArea: {
    flex: 1,
    overflow: 'hidden',
    height: '100%',
    position: 'relative',
    '& .ReactVirtualized__List': {
      outline: 'none',
    }
  },
  messagesContainer: {
    scrollbarWidth: 'thin',
    scrollbarColor: `${theme.palette.grey[300]} transparent`,
    '&::-webkit-scrollbar': {
      width: '8px',
    },
    '&::-webkit-scrollbar-track': {
      background: 'transparent',
    },
    '&::-webkit-scrollbar-thumb': {
      background: theme.palette.grey[300],
      borderRadius: '4px',
      '&:hover': {
        background: theme.palette.grey[400],
      },
    },
  },
  inputArea: {
    display: 'flex',
    flexDirection: 'column',
    padding: theme.spacing(2),
    backgroundColor: theme.palette.background.paper,
    borderTop: `1px solid ${theme.palette.primary.main}`,
    borderLeft: `3px solid ${theme.palette.primary.main}`, // Added left border
    borderRight: `3px solid ${theme.palette.primary.main}`, // Added right border
    borderBottom: `3px solid ${theme.palette.primary.main}`, // Added bottom border
    // Consider adding border-radius if the main chatArea has rounded corners at the bottom
    // borderBottomLeftRadius: theme.shape.borderRadius, 
    // borderBottomRightRadius: theme.shape.borderRadius,
    minHeight: '76px',
    position: 'relative',
    zIndex: 2,
  },
  classificationSection: {
    marginTop: theme.spacing(0.25),
    padding: theme.spacing(0.25),
    borderTop: `1px solid ${theme.palette.divider}`,
    '& .MuiTypography-subtitle2': {
      fontSize: '0.7rem',
      marginBottom: '2px',
    },
  },
  classificationRow: {
    display: 'flex',
    alignItems: 'center',
    marginBottom: theme.spacing(0.25),
    '& .MuiFormControlLabel-root': {
      marginRight: theme.spacing(0.25),
      marginLeft: 0,
      marginY: 0,
    },
    '& .MuiCheckbox-root': {
      padding: '2px',
    },
  },
  classificationLabel: {
    minWidth: '80px',
    fontWeight: 500,
    fontSize: '0.75rem',
    color: theme.palette.text.secondary,
    marginRight: theme.spacing(0.5),
  },
  checkboxGroup: {
    display: 'flex',
    flexWrap: 'wrap',
    gap: 0,
    '& .MuiFormControlLabel-label': {
      fontSize: '0.75rem',
      lineHeight: 1,
    },
  },
  checkboxLabel: {
    fontSize: '0.75rem',
    marginRight: 0,
    lineHeight: 1,
  },
  input: {
    flexGrow: 1,
    marginRight: theme.spacing(2),
    '& .MuiInputBase-root': {
      maxHeight: '150px',
      overflowY: 'auto',
      padding: theme.spacing(1.5, 2),
    },
    '& .MuiOutlinedInput-input': {
      lineHeight: '1.5',
      padding: theme.spacing(0.5, 1),
      marginLeft: theme.spacing(0.5),
    },
    '& .MuiOutlinedInput-multiline': {
      padding: theme.spacing(0.5),
      overflow: 'hidden',
    },
    '& textarea': {
      overflow: 'auto !important',
      paddingTop: '8px !important',
      paddingBottom: '8px !important',
    },
  },
  newChatButton: {
    marginTop: theme.spacing(1),
    marginBottom: theme.spacing(2),
    width: '90%',
    alignSelf: 'center',
    background: theme.custom.gradients.gradient1,
    transition: theme.custom.transition,
    position: 'relative',
    zIndex: 2,
    '&:hover': {
      background: theme.custom.gradients.vibrant,
      transform: 'translateY(-2px)',
      boxShadow: theme.custom.boxShadowLarge,
    },
  },
  message: {
    padding: theme.spacing(2),
    borderRadius: '12px',
    border: '1px solid #e0e0e0',
    wordBreak: 'break-word',
    position: 'relative',
    boxShadow: theme.custom.boxShadow,
    transition: theme.custom.transition,
    backgroundColor: theme.custom.gradients.vibrant,
    maxWidth: '85%',
    '&:hover': {
      boxShadow: theme.custom.boxShadowLarge,
      transform: 'translateY(-1px)',
    },
  },
  '@keyframes messageAppear': {
    '0%': {
      opacity: 0,
      transform: 'translateY(10px)',
    },
    '100%': {
      opacity: 1,
      transform: 'translateY(0)',
    },
  },
  userMessage: {
    backgroundColor: 'rgb(46, 46, 46)',
    color: '#ffffff !important',
    borderRadius: '18px 18px 4px 18px',
    padding: theme.spacing(1.5, 2),
    position: 'relative',
    marginBottom: theme.spacing(1),
    maxWidth: '75%',
    boxShadow: theme.shadows[1],
    '&:hover $messageActions, &:hover $topActions': {
      opacity: 1,
    },
    '& $copyButton, & $bookmarkButton': {
      backgroundColor: 'rgba(255, 255, 255, 0.95)',
      boxShadow: '0 2px 4px rgba(0,0,0,0.2)',
      '& .MuiSvgIcon-root': {
        color: theme.palette.primary.dark,
      },
    },
  },
  aiMessage: {
    backgroundColor: 'rgba(5, 0, 44, 0.23)',
    color: theme.palette.text.primary,
    borderRadius: '18px 18px 18px 4px',
    padding: theme.spacing(1.5, 2),
    position: 'relative',
    marginBottom: theme.spacing(1),
    maxWidth: '80%',
    boxShadow: theme.shadows[1],
    '&:hover $messageActions, &:hover $topActions': {
      opacity: 1,
    },
  },
  chatSessionItem: {
    display: 'flex',
    justifyContent: 'space-between',
    alignItems: 'center',
    padding: theme.spacing(1, 2),
    transition: theme.custom.transition,
    position: 'relative',
    zIndex: 2,
    borderRadius: theme.shape.borderRadius,
    marginBottom: theme.spacing(1),
    '&:hover': {
      backgroundColor: theme.palette.action.hover,
      transform: 'translateY(-1px)',
      boxShadow: theme.custom.boxShadow,
    },
    '&.Mui-selected': {
      backgroundColor: theme.palette.primary.main,
      color: theme.palette.common.white,
      '& .MuiTypography-root': {
        color: theme.palette.common.white,
      },
      '& .MuiSvgIcon-root': {
        color: theme.palette.common.white,
      },
      '&:hover': {
        backgroundColor: theme.palette.primary.dark,
      },
    },
    '&:last-child': {
      marginBottom: theme.spacing(4), // Add extra margin to the last chat session item
    },
  },
  sessionsList: {
    padding: theme.spacing(1),
    paddingBottom: theme.spacing(3),
    position: 'relative',
    zIndex: 2,
    overflowY: 'auto',
    height: '100%',
    '&::-webkit-scrollbar': {
      width: '6px',
    },
    '&::-webkit-scrollbar-track': {
      background: 'transparent',
    },
    '&::-webkit-scrollbar-thumb': {
      background: theme.palette.grey[500],
      borderRadius: '4px',
      '&:hover': {
        background: theme.palette.grey[600],
      },
    },
  },
  sessionActions: {
    display: 'flex',
    justifyContent: 'flex-end',
    alignItems: 'center',
  },
  fullscreenButton: {
    color: theme.palette.text.secondary,
    '&:hover': {
      color: theme.palette.primary.main,
    },
  },
  fullscreenText: {
    color: theme.palette.text.secondary,
    cursor: 'pointer',
    marginRight: theme.spacing(1),
    fontWeight: 'bold',
    '&:hover': {
      color: theme.palette.primary.main,
    },
  },
  fullscreen: {
    position: 'fixed',
    top: '0px',
    left: 0,
    right: 0,
    bottom: 0,
    zIndex: 1300,
    width: '100%',
    maxHeight: 'calc(100vh)',
    borderRadius: '12px',
  },
  buttonBar: {
    display: 'flex',
    alignItems: 'center',
    padding: theme.spacing(1),
    borderBottom: `1px solid ${theme.palette.divider}`,
    backgroundColor: theme.palette.background.paper,
    position: 'relative',
    zIndex: 2,
  },
  sessionName: {
    position: 'absolute',
    left: '50%',
    transform: 'translateX(-50%)',
    color: theme.palette.text.primary,
    fontWeight: 600,
    fontSize: '1rem',
    textAlign: 'center',
  },
  buttonBarActions: {
    marginLeft: 'auto',
    display: 'flex',
    alignItems: 'center',
  },
  agentsText: {
    color: theme.palette.text.secondary,
    fontWeight: 600,
    fontSize: '1.1rem',
  },
  messageWrapper: {
    width: '100%',
    position: 'relative',
    '&:hover $messageActions': {
      opacity: 1,
    },
  },
  messageContainer: {
    position: 'relative',
    width: '100%',
    display: 'flex',
    flexDirection: 'column',
    '&:hover .copyButton': {
      opacity: 1,
      transform: 'translateY(0)',
    },
  },
  messageContent: {
    fontSize: '1rem',
    lineHeight: 1.6,
    '& > *:first-child': {
      marginTop: 0,
    },
    '& > *:last-child': {
      marginBottom: 0,
    },
    '& p': {
      margin: theme.spacing(1, 0),
    },
    position: 'relative',
    zIndex: 1,
  },
  messageFooter: {
    display: 'flex',
    justifyContent: 'flex-end',
    alignItems: 'center',
    marginTop: theme.spacing(1),
    paddingTop: theme.spacing(0.5),
    gap: theme.spacing(0.5),
  },
  timestamp: {
    fontSize: '0.75rem',
    color: theme.palette.text.secondary,
    opacity: 0.8,
    marginRight: 'auto',
  },
  userMessageTimestamp: {
    color: '#ffffff !important',
    opacity: 0.7,
  },
  copyButton: {
    padding: 0,
    minWidth: '32px',
    width: '32px',
    height: '32px',
    borderRadius: '50%',
    display: 'flex',
    alignItems: 'center',
    justifyContent: 'center',
    opacity: 0.85,
    transition: theme.custom.transition,
    backgroundColor: 'rgba(255, 255, 255, 0.9)',
    boxShadow: '0 1px 3px rgba(0,0,0,0.12), 0 1px 2px rgba(0,0,0,0.24)',
    '&:hover': {
      backgroundColor: 'rgba(255, 255, 255, 1)',
      opacity: 1,
      boxShadow: '0 3px 6px rgba(0,0,0,0.16), 0 3px 6px rgba(0,0,0,0.23)',
    },
    zIndex: 1,
    '& .MuiSvgIcon-root': {
      fontSize: '20px',
      margin: 'auto',
      color: theme.palette.primary.main,
    },
  },
  agentsHeader: {
    display: 'flex',
    alignItems: 'center',
    gap: theme.spacing(1),
  },
  helpIcon: {
    color: theme.palette.text.secondary,
    marginRight: theme.spacing(1),
    '&:hover': {
      color: theme.palette.primary.main,
    },
  },
  tooltip: {
    maxWidth: 450,
    fontSize: '0.9rem',
    padding: theme.spacing(2),
    '& h6': {
      marginBottom: theme.spacing(1),
      fontWeight: 600,
    },
    '& ul': {
      margin: theme.spacing(1, 0),
      paddingLeft: theme.spacing(2),
    },
    '& li': {
      marginBottom: theme.spacing(1),
    },
  },
  helpDialog: {
    '& .MuiDialog-paper': {
      maxWidth: 600,
      padding: theme.spacing(2),
      backgroundColor: theme.palette.background.paper,
      borderRadius: '10px',
      boxShadow: theme.custom.boxShadowLarge,
    },
  },
  dialogTitle: {
    display: 'flex',
    justifyContent: 'space-between',
    alignItems: 'center',
    padding: theme.spacing(2),
    color: theme.palette.primary.main,
    '& h6': {
      fontWeight: 600,
      fontSize: '1.2rem',
    },
  },
  dialogContent: {
    padding: theme.spacing(2),
    '& ul': {
      paddingLeft: theme.spacing(2),
      marginTop: theme.spacing(1),
    },
    '& li': {
      marginBottom: theme.spacing(2),
    },
    '& .MuiTypography-root': {
      color: theme.palette.text.primary,
      lineHeight: 1.6,
    },
  },
  closeButton: {
    position: 'absolute',
    right: theme.spacing(1),
    top: theme.spacing(1),
    color: theme.palette.grey[500],
    '&:hover': {
      color: theme.palette.primary.main,
      backgroundColor: 'rgba(0, 0, 0, 0.04)',
    },
  },
  agentListItem: {
    display: 'flex',
    alignItems: 'flex-start',
    gap: theme.spacing(2),
    marginBottom: theme.spacing(2),
    padding: theme.spacing(1),
    borderRadius: '8px',
    '&:hover': {
      backgroundColor: 'rgba(0, 0, 0, 0.02)',
    },
  },
  robotIcon: {
    width: '24px',
    height: '30px',
    marginTop: '3px',
    filter: 'invert(1)',
  },
  agentDescription: {
    flex: 1,
    '& strong': {
      color: theme.palette.primary.main,
      fontWeight: 600,
    },
  },
  inputHelpIcon: {
    color: theme.palette.text.secondary,
    marginRight: theme.spacing(1),
    '&:hover': {
      color: theme.palette.primary.main,
    },
  },
  promptHelpDialog: {
    '& .MuiDialog-paper': {
      maxWidth: 700,
      padding: theme.spacing(2),
      backgroundColor: theme.palette.background.paper,
      borderRadius: '10px',
      boxShadow: theme.custom.boxShadowLarge,
    },
  },
  promptTip: {
    display: 'flex',
    alignItems: 'flex-start',
    gap: theme.spacing(2),
    padding: theme.spacing(1.5),
    marginBottom: theme.spacing(2),
    backgroundColor: 'rgba(0, 0, 0, 0.02)',
    borderRadius: '8px',
    '&:hover': {
      backgroundColor: 'rgba(0, 0, 0, 0.04)',
    },
  },
  tipIcon: {
    color: theme.palette.primary.main,
    marginTop: '2px',
  },
  typingIndicator: {
    position: 'absolute',
    bottom: theme.spacing(2),
    left: '50%',
    transform: 'translateX(-50%)',
    display: 'flex',
    flexDirection: 'column',
    gap: theme.spacing(1),
    padding: theme.spacing(2),
    backgroundColor: theme.palette.background.paper,
    borderRadius: '30px',
    maxWidth: '410px',
    zIndex: 1000,
    boxShadow: theme.shadows[3],
    animation: '$fadeIn 0.3s ease-in-out',
    '&::before': {
      content: '""',
      position: 'absolute',
      top: 0,
      left: 0,
      right: 0,
      bottom: 0,
      borderRadius: '30px',
      background: `linear-gradient(90deg, 
        transparent 0%,
        ${theme.palette.primary.main} 50%,
        transparent 100%)`,
      backgroundSize: '200% 100%',
      backgroundRepeat: 'no-repeat',
      animation: '$borderZip 2s linear infinite',
      opacity: 0.1,
      clipPath: `
        polygon(
          30px 0,
          calc(100% - 30px) 0,
          100% 0,
          100% 30px,
          100% calc(100% - 30px),
          100% 100%,
          calc(100% - 30px) 100%,
          30px 100%,
          0 100%,
          0 calc(100% - 30px),
          0 30px,
          0 0
        )
      `,
      border: '2px solid',
    },
    '& .loading-text': {
      color: theme.palette.text.secondary,
      fontSize: '1rem',
      lineHeight: 1.4,
      textAlign: 'center',
      fontWeight: 500,
      marginBottom: theme.spacing(1),
    },
    '& .loading-header': {
      color: theme.palette.text.primary,
      fontSize: '1.2rem',
      fontWeight: 600,
      textAlign: 'center',
      marginBottom: theme.spacing(1),
    },
    '& .dots': {
      display: 'flex',
      gap: '6px',
      justifyContent: 'center',
    },
    '& .dot': {
      width: '10px',
      height: '10px',
      backgroundColor: theme.palette.primary.main,
      borderRadius: '50%',
      opacity: 0.7,
      animation: '$bounce 1.4s infinite ease-in-out both',
      '&:nth-child(1)': {
        animationDelay: '-0.32s',
      },
      '&:nth-child(2)': {
        animationDelay: '-0.16s',
      },
    },
  },
  '@keyframes fadeIn': {
    from: {
      opacity: 0,
      transform: 'translate(-50%, 20px)',
    },
    to: {
      opacity: 1,
      transform: 'translate(-50%, 0)',
    },
  },
  '@keyframes bounce': {
    '0%, 80%, 100%': {
      transform: 'scale(0.6)',
      opacity: 0.5,
    },
    '40%': {
      transform: 'scale(1)',
      opacity: 1,
    },
  },
  '@keyframes dotFadeInOut': {
    '0%, 80%, 100%': {
      opacity: 0.3,
    },
    '40%': {
      opacity: 1,
    },
  },
  '@keyframes pulseBorder': {
    '0%': {
      borderColor: 'rgba(0, 0, 0, 0.05)',
      boxShadow: '0 0 0 0 rgba(0, 0, 0, 0.05)',
    },
    '50%': {
      borderColor: 'rgba(0, 0, 0, 0.15)',
      boxShadow: '0 0 0 4px rgba(0, 0, 0, 0.05)',
    },
    '100%': {
      borderColor: 'rgba(0, 0, 0, 0.05)',
      boxShadow: '0 0 0 0 rgba(0, 0, 0, 0.05)',
    },
  },
  '@keyframes borderZip': {
    '0%': {
      backgroundPosition: '200% 0',
    },
    '100%': {
      backgroundPosition: '-200% 0',
    },
  },
  '@keyframes borderGlow': {
    '0%': {
      opacity: 1,
      background: 'linear-gradient(135deg, #4285f4, #34a853, #ea4335)',
      backgroundSize: '200% 200%',
      backgroundPosition: '0% 0%',
      filter: 'brightness(1.2) contrast(1.3)',
    },
    '25%': {
      opacity: 1,
      background: 'linear-gradient(to right, #4285f4, #34a853, #fbbc05)',
      backgroundSize: '200% 200%',
      backgroundPosition: '50% 0%',
      filter: 'brightness(1.3) contrast(1.4)',
    },
    '50%': {
      opacity: 1,
      background: 'linear-gradient(45deg, #ea4335, #4285f4, #34a853)',
      backgroundSize: '200% 200%',
      backgroundPosition: '100% 50%',
      filter: 'brightness(1.4) contrast(1.5)',
    },
    '75%': {
      opacity: 1,
      background: 'linear-gradient(to bottom, #fbbc05, #ea4335, #4285f4)',
      backgroundSize: '200% 200%',
      backgroundPosition: '50% 100%',
      filter: 'brightness(1.3) contrast(1.4)',
    },
    '100%': {
      opacity: 1,
      background: 'linear-gradient(to left, #34a853, #fbbc05, #ea4335)',
      backgroundSize: '200% 200%',
      backgroundPosition: '0% 100%',
      filter: 'brightness(1.2) contrast(1.3)',
    },
  },
  retryButton: {
    marginRight: theme.spacing(1),
    '&:hover': {
      backgroundColor: 'rgba(244, 67, 54, 0.1)',
    },
  },
  bookmarkTrack: {
    position: 'absolute',
    left: 0,
    top: 44,
    bottom: 70,
    width: '15px',
    backgroundColor: 'rgba(0, 0, 0, 0.1)',
    borderRadius: '4px',
    cursor: 'pointer',
    '&:hover $bookmarkTick': {
      width: '24px',
      height: '10px',
      left: 0,
    },
    '&:hover $bookmarkPreviewContainer': {
      opacity: 1,
    },
  },
  bookmarkTick: {
    position: 'absolute',
    width: '15px',
    height: '4px',
    backgroundColor: theme.palette.primary.main,
    left: '0px',
    transform: 'translateY(-50%)',
    transition: theme.custom.transition,
    cursor: 'pointer',
    zIndex: 1000,
  },
  bookmarkButton: {
    padding: 0,
    minWidth: '32px',
    width: '32px',
    height: '32px',
    borderRadius: '50%',
    display: 'flex',
    alignItems: 'center',
    justifyContent: 'center',
    opacity: 0.85,
    transition: theme.custom.transition,
    backgroundColor: 'rgba(255, 255, 255, 0.9)',
    boxShadow: '0 1px 3px rgba(0,0,0,0.12), 0 1px 2px rgba(0,0,0,0.24)',
    '&:hover': {
      backgroundColor: 'rgba(255, 255, 255, 1)',
      opacity: 1,
      boxShadow: '0 3px 6px rgba(0,0,0,0.16), 0 3px 6px rgba(0,0,0,0.23)',
    },
    zIndex: 1,
    '& .MuiSvgIcon-root': {
      fontSize: '20px',
      margin: 'auto',
      color: theme.palette.primary.main,
    },
  },
  bookmarkTooltip: {
    maxWidth: 300,
    fontSize: '0.875rem',
  },
  messageActions: {
    position: 'absolute',
    right: theme.spacing(1),
    bottom: theme.spacing(1),
    display: 'flex',
    gap: theme.spacing(1),
    opacity: 0.2,
    transition: theme.custom.transition,
    zIndex: 10,
  },
  topActions: {
    position: 'absolute',
    top: theme.spacing(1),
    right: theme.spacing(1),
    bottom: 'auto',
    display: 'flex',
    gap: theme.spacing(1),
    opacity: 0.2,
    transition: theme.custom.transition,
    zIndex: 10,
    pointerEvents: 'auto',
  },
  userMessageActions: {
    position: 'absolute',
    right: theme.spacing(1),
    bottom: theme.spacing(1),
    top: 'auto',
    display: 'flex',
    gap: theme.spacing(1),
    opacity: 0.2,
    transition: theme.custom.transition,
    zIndex: 3,
  },
  userMessageText: {
    fontSize: '0.95rem',
    color: '#FFFFFF !important',
    whiteSpace: 'pre-wrap',
    textAlign: 'left',
    wordBreak: 'break-word',
    paddingRight: '40px',
    '& *': {
      color: '#FFFFFF !important'
    }
  },
  bookmarkRibbon: {
    position: 'absolute',
    width: 12,
    height: 20,
    backgroundColor: theme.palette.primary.main,
    borderRadius: '0 0 4px 4px',
    animation: '$dropRibbon 0.3s ease-out',
    zIndex: 2,
  },
  topRibbon: {
    top: -17,
    right: 18,
    transformOrigin: 'top center',
    animation: '$dropRibbonDown 0.3s ease-out',
  },
  bottomRibbon: {
    bottom: 4,
    right: 18,
    transform: 'rotate(180deg)',
    transformOrigin: 'bottom center',
    animation: '$dropRibbonUp 0.3s ease-out',
  },
  '@keyframes dropRibbon': {
    from: {
      opacity: 0,
      transform: 'scaleY(0)',
    },
    to: {
      opacity: 1,
      transform: 'scaleY(1)',
    },
  },
  '@keyframes dropRibbonDown': {
    from: {
      transform: 'scaleY(0)',
    },
    to: {
      transform: 'scaleY(1)',
    },
  },
  '@keyframes dropRibbonUp': {
    from: {
      transform: 'rotate(180deg) scaleY(0)',
    },
    to: {
      transform: 'rotate(180deg) scaleY(1)',
    },
  },
  bookmarkPreviewContainer: {
    position: 'absolute',
    left: '24px',
    top: 0,
    bottom: 0,
    width: '300px',
    pointerEvents: 'auto',
    opacity: 0,
    transition: theme.custom.transition,
  },
  bookmarkPreview: {
    position: 'absolute',
    left: 0,
    backgroundColor: 'rgba(255, 255, 255, 0.95)',
    padding: theme.spacing(1),
    borderRadius: theme.shape.borderRadius,
    boxShadow: theme.shadows[2],
    maxWidth: '280px',
    fontSize: '0.875rem',
    transform: 'translateY(-50%)',
    zIndex: 2,
    cursor: 'pointer',
    '&:hover': {
      backgroundColor: 'rgba(255, 255, 255, 1)',
    },
  },
  noSessionsOverlay: {
    position: 'absolute',
    top: '50%',
    left: '50%',
    transform: 'translate(-50%, -50%)',
    textAlign: 'center',
    zIndex: 1,
    pointerEvents: 'none',
  },
  classificationSlider: {
    width: '100%',
    padding: '10px 0 0',
    marginTop: theme.spacing(0.8),
    '& .MuiSlider-rail': {
      height: 4,
      borderRadius: 2,
      backgroundColor: '#e0e0e0',
    },
    '& .MuiSlider-track': {
      height: 4,
      borderRadius: 2,
      transition: 'background-color 0.3s ease',
    },
    '& .MuiSlider-thumb': {
      width: 16,
      height: 16,
      marginTop: -6,
      marginLeft: -8,
      backgroundColor: '#fff',
      border: '2px solid',
      transition: 'border-color 0.3s ease',
      '&:hover, &.Mui-focusVisible': {
        boxShadow: '0 0 0 8px rgba(0, 0, 0, 0.1)',
      },
    },
    '& .MuiSlider-mark': {
      width: 2,
      height: 8,
      marginTop: -2,
      backgroundColor: '#bdbdbd',
    },
    '& .MuiSlider-markLabel': {
      fontSize: '0.7rem',
      fontWeight: 500,
      top: -10,
      transform: 'translate(-50%, 0)',
      color: theme.palette.text.secondary,
    },
  },
  sessionName: {
    color: theme.palette.text.secondary,
    fontWeight: 600,
    fontSize: '1.1rem',
  },
  markdown: {
    textAlign: 'left',
    '& p, & ul, & ol, & li, & blockquote': {
      textAlign: 'left',
    },
    '& details': {
      margin: '1em 0',
      padding: '0.5em',
      backgroundColor: theme.palette.background.paper,
      borderRadius: theme.shape.borderRadius,
      boxShadow: theme.shadows[1],
      
      '& summary': {
        cursor: 'pointer',
        fontWeight: 500,
        marginBottom: '0.5em',
        padding: '0.5em',
        
        '&:hover': {
          color: theme.palette.primary.main,
        },
      },
      
      '& details': {
        margin: '0.5em 0',
        padding: '0.5em',
        backgroundColor: 'rgba(0, 0, 0, 0.03)',
      },
    },
  },
  markdownDetails: {
    cursor: 'pointer',
    transition: theme.custom.transition,
    '& summary': {
      fontWeight: 600,
      cursor: 'pointer',
      padding: '0.5em 0',
      outline: 'none',
      '&:hover': {
        color: theme.palette.primary.main,
      },
    },
    '& details[open] summary': {
      color: theme.palette.primary.main,
    },
  },
  thinkingProcess: {
    margin: '0 0 12px 0',
    padding: '8px',
    backgroundColor: 'rgba(25, 118, 210, 0.05)',
    borderRadius: theme.shape.borderRadius,
    border: '1px solid rgba(25, 118, 210, 0.1)',
    
    '& > details > summary': {
      color: theme.palette.primary.main,
      fontWeight: 600,
      display: 'flex',
      alignItems: 'center',
      
      '&::before': {
        content: '""',
        display: 'inline-block',
        width: '16px',
        height: '16px',
        marginRight: '8px',
        backgroundImage: 'url("data:image/svg+xml,%3Csvg xmlns=\'http://www.w3.org/2000/svg\' viewBox=\'0 0 24 24\' fill=\'%231976d2\'%3E%3Cpath d=\'M5 12h14M12 5v14\'/%3E%3C/svg%3E")',
        backgroundSize: 'contain',
        backgroundRepeat: 'no-repeat',
        transition: 'transform 0.2s ease',
      },
    },
    
    '& > details[open] > summary::before': {
      backgroundImage: 'url("data:image/svg+xml,%3Csvg xmlns=\'http://www.w3.org/2000/svg\' viewBox=\'0 0 24 24\' fill=\'%231976d2\'%3E%3Cpath d=\'M5 12h14\'/%3E%3C/svg%3E")',
    },
  },
  userMessageActions: {
    display: 'flex',
    justifyContent: 'flex-end',
    alignItems: 'flex-start',
    marginRight: theme.spacing(1),
  },
  sessionSelect: {
    marginTop: theme.spacing(1),
    minWidth: '100%',
    '& .MuiSelect-select': {
      padding: theme.spacing(0.5, 1),
    },
  },
  headerActions: {
    display: 'flex',
    alignItems: 'center',
    gap: theme.spacing(1),
  },
  vectorstoreSelect: {
    minWidth: 150,
    marginLeft: 16,
  },
  docUploadContainer: {
    padding: theme.spacing(2),
    backgroundColor: 'transparent',
    borderRadius: theme.shape.borderRadius,
    marginTop: theme.spacing(2),
    position: 'relative',
    zIndex: 2,
  },
  panelHeader: {
    fontSize: '1.2rem',
    fontWeight: 600,
    marginBottom: theme.spacing(1),
  },
  vectorstoreSection: {
    marginBottom: theme.spacing(2),
    width: '100%',
  },
  sectionLabel: {
    fontSize: '0.8rem',
    fontWeight: 500,
    marginBottom: theme.spacing(0.5),
  },
  formControl: {
    marginBottom: theme.spacing(1),
  },
  selectEmpty: {
    marginTop: theme.spacing(1),
  },
  menuItem: {
    // Style for menu items
  },
  buildDatabasesLink: {
    fontSize: '0.8rem',
    color: theme.palette.primary.main,
    textDecoration: 'none',
    display: 'block',
    marginTop: theme.spacing(0.5),
    width: '100%',
    textAlign: 'left',
    '&:hover': {
      textDecoration: 'underline',
    },
  },
  docUploadHeader: {
    fontSize: '1.2rem',
    fontWeight: 500,
    marginBottom: theme.spacing(1),
  },
  nativeSelect: {
    width: '100%', 
    padding: '8px',
    border: `1px solid ${theme.palette.divider}`,
    borderRadius: theme.shape.borderRadius,
    backgroundColor: theme.palette.background.paper,
    fontFamily: theme.typography.fontFamily,
    fontSize: '0.9rem',
    color: theme.palette.text.primary,
    marginTop: theme.spacing(1),
    marginBottom: theme.spacing(1),
    boxSizing: 'border-box',
    '&:focus': {
      outline: 'none',
      border: `1px solid ${theme.palette.primary.main}`,
    },
    '&:disabled': {
      opacity: 0.7,
      backgroundColor: theme.palette.action.disabledBackground,
    }
  },
  // Add a style for an uploadPaneContent container
  uploadPaneContent: {
    display: 'flex',
    flexDirection: 'column',
    width: '100%',
    height: '100%',
    overflow: 'hidden', // Prevent overall overflow
  },

  // Add a style for the fileListContainer to control flex behavior
  fileListContainer: {
    flexGrow: 1,
    overflow: 'hidden',
    position: 'relative',
    minHeight: '100px',
  },

  // Add styles for chat log content container
  chatLogContent: {
    display: 'flex',
    flexDirection: 'column',
    width: '100%',
    height: '100%',
    overflow: 'hidden',
  },
  
  chatSessionsContainer: {
    flexGrow: 1,
    overflow: 'hidden',
    position: 'relative',
    minHeight: '100px',
    paddingBottom: theme.spacing(2), // Ensure content doesn't touch bottom border
  },
}));

// CodeBlock component with memoization for better performance
const CodeBlock = memo(({ inline, className, children }) => {
  const match = /language-(\w+)/.exec(className || '');
  const language = match ? match[1] : '';
  const [copied, setCopied] = useState(false);
  
  const handleCopy = useCallback(() => {
    navigator.clipboard.writeText(String(children).replace(/\n$/, ''));
    setCopied(true);
    setTimeout(() => setCopied(false), 2000);
  }, [children]);
  
  if (!inline && language) {
    return (
      <div style={{ position: 'relative' }}>
        <Button 
          onClick={handleCopy} 
          size="small" 
          style={{ 
            position: 'absolute', 
            right: 8, 
            top: 8, 
            minWidth: 'auto',
            padding: '4px',
            color: '#ffffff',
            backgroundColor: 'rgba(255,255,255,0.1)',
            zIndex: 1
          }}
        >
          {copied ? <CheckIcon fontSize="small" /> : <ContentCopyIcon fontSize="small" />}
        </Button>
        <SyntaxHighlighter
          style={materialDark}
          language={language}
          PreTag="div"
        >
          {String(children).replace(/\n$/, '')}
        </SyntaxHighlighter>
      </div>
    );
  }
  return <code className={className}>{children}</code>;
});

const MessageContent = ({ 
  content, 
  isUser, 
  timestamp, 
  sender, 
  onRetry, 
  messageId, 
  onBookmark, 
  isBookmarked,
  expandedSections,
  onToggleExpand 
}) => {
  const classes = useStyles();
  const theme = useTheme(); // Get the current theme
  const [copied, setCopied] = useState(false);
  const isErrorMessage = !isUser && content.includes('Error:');
  const messageRef = useRef(null);

  const handleCopy = (text) => {
    navigator.clipboard.writeText(text);
    setCopied(true);
    setTimeout(() => setCopied(false), 2000);
  };

  // Use the parent's toggle function if provided, otherwise use local state
  const handleToggle = (id) => {
    if (onToggleExpand) {
      onToggleExpand(id, messageRef.current);
    }
  };

  const parseContent = () => {
    if (!content) {
      return { mainContent: '', thinkSections: [] };
    }

    try {
      // First check if it's a JSON string that needs parsing
      let processedContent = content;
      if (typeof content === 'string' && content.trim().startsWith('{')) {
        try {
          const parsed = JSON.parse(content);
          processedContent = parsed.response || parsed.message || content;
        } catch (e) {
          // Not JSON content
        }
      }

      // Extract <think></think> sections
      const thinkRegex = /<think>([\s\S]*?)<\/think>/g;
      const thinkMatches = [...processedContent.matchAll(thinkRegex)];
      const thinkSections = thinkMatches.map((match, index) => ({
        id: `thinking-${messageId}-${index}`,
        content: match[1].trim()
      }));
      
      // Remove <think></think> tags and their content from the main content
      let mainContent = processedContent;
      thinkMatches.forEach(match => {
        mainContent = mainContent.replace(match[0], '');
      });
      
      // Remove any <details><summary>Thinking Process</summary> sections from the main content
      const thinkingProcessRegex = /<details><summary>Thinking Process<\/summary>[\s\S]*?<\/details>/gi;
      mainContent = mainContent.replace(thinkingProcessRegex, '');
      
      // Clean up any extra whitespace caused by removal
      mainContent = mainContent.replace(/\n{3,}/g, '\n\n').trim();
      
      // Fix case where removal creates empty message
      if (!mainContent.trim()) {
        mainContent = "The AI provided only thinking content with no direct response.";
      }

      return { mainContent, thinkSections };
    } catch (error) {
      console.error('Error parsing content:', error);
      return { mainContent: content, thinkSections: [] };
    }
  };

  const { mainContent, thinkSections } = parseContent();

  return (
    <div className={classes.messageContainer} ref={messageRef}>
      {isBookmarked && (
        <>
          <div className={`${classes.bookmarkRibbon} ${classes.topRibbon}`} />
          <div className={`${classes.bookmarkRibbon} ${classes.bottomRibbon}`} />
        </>
      )}
      
      {!isUser && !isErrorMessage && (
        <div 
          className={`${classes.messageActions} ${classes.topActions}`}
          style={{ pointerEvents: 'auto' }} // Ensure container is clickable
        >
          <IconButton
            className={classes.copyButton}
            onClick={() => {
              navigator.clipboard.writeText(content);
              setCopied(true);
              setTimeout(() => setCopied(false), 2000);
            }}
            size="small"
            title="Copy message"
            color="primary"
          >
            {copied ? <CheckIcon fontSize="small" /> : <ContentCopyIcon fontSize="small" />}
          </IconButton>
          <IconButton
            className={classes.bookmarkButton} // Use proper bookmark button class
            onClick={() => {
              if (onBookmark) {
                onBookmark();
              }
            }}
            size="small"
            title={isBookmarked ? "Remove bookmark" : "Add bookmark"}
            style={{ pointerEvents: 'auto' }} // Ensure button is clickable
          >
            {isBookmarked ? <BookmarkIcon fontSize="small" /> : <BookmarkBorderIcon fontSize="small" />}
          </IconButton>
        </div>
      )}

      <Box className={classes.messageContent}>
        {isUser ? (
          <div className={classes.userMessageText}> {/* Use our dedicated class */}
            <Typography 
              variant="body1"
              className={classes.userMessageText}
              sx={{ 
                whiteSpace: 'pre-wrap',
                lineHeight: 1.2,
                my: 0,
                textAlign: 'left',
                width: '100%',
                paddingRight: '40px', // Add right padding to prevent button overlap
                wordBreak: 'break-word', // Ensure long words don't overflow
                color: 'white !important', // Use keyword 'white' with !important flag
              }}
              style={{ color: 'white' }} // Direct style override as additional safety
            >
              {mainContent}
            </Typography>
          </div>
        ) : (
          <>
            {/* Main content first (the answer) */}
            <ReactMarkdown
              remarkPlugins={[remarkGfm]}
              rehypePlugins={[rehypeRaw]}
              components={{
                code: CodeBlock, // Restore the CodeBlock component
                details: ({ node, children, ...props }) => {
                  const detailsIndex = node.position ? node.position.start.line : Math.random();
                  const id = `message-${messageId}-details-${detailsIndex}`;
                  
                  return (
                    <details
                      {...props}
                      open={expandedSections[id] || false}
                      onClick={(e) => {
                        if (e.target.tagName.toLowerCase() === 'summary') {
                          e.preventDefault();
                          handleToggle(id);
                        }
                      }}
                      className={classes.markdownDetails}
                    >
                      {children}
                    </details>
                  );
                },
                pre: (props) => <pre {...props} style={{ margin: '16px 0', overflow: 'auto', maxWidth: '100%' }} />,
                p: (props) => <p {...props} style={{ margin: '8px 0', maxWidth: '100%', textAlign: 'left' }} />,
                h1: (props) => <h1 {...props} style={{ textAlign: 'left' }} />,
                h2: (props) => <h2 {...props} style={{ textAlign: 'left' }} />,
                h3: (props) => <h3 {...props} style={{ textAlign: 'left' }} />,
                h4: (props) => <h4 {...props} style={{ textAlign: 'left' }} />,
                h5: (props) => <h5 {...props} style={{ textAlign: 'left' }} />,
                h6: (props) => <h6 {...props} style={{ textAlign: 'left' }} />,
                blockquote: (props) => <blockquote {...props} style={{ textAlign: 'left' }} />,
                img: (props) => (
                  <img 
                    {...props} 
                    style={{ 
                      maxWidth: '100%', 
                      height: 'auto', 
                      display: 'block',
                      margin: '16px 0' 
                    }}
                    loading="lazy" 
                  />
                ),
                ul: (props) => <ul {...props} style={{ margin: '8px 0', paddingLeft: '20px', textAlign: 'left' }} />,
                ol: (props) => {
                  // Remove or convert non-standard boolean attributes
                  const { ordered, ...sanitizedProps } = props;
                  return <ol {...sanitizedProps} style={{ margin: '8px 0', paddingLeft: '20px', textAlign: 'left' }} />;
                },
                li: (props) => {
                  // Remove or convert non-standard boolean attributes
                  const { ordered, ...sanitizedProps } = props;
                  return <li {...sanitizedProps} style={{ textAlign: 'left' }} />;
                },
              }}
              className={classes.markdown}
              skipHtml={false}
            >
              {mainContent}
            </ReactMarkdown>
            
            {/* Display thinking sections at the bottom as a single collapsible element */}
            {thinkSections.length > 0 && (
              <div className={classes.thinkingProcess} style={{ marginTop: '16px' }}>
                <details 
                  className={classes.markdownDetails}
                  open={expandedSections ? expandedSections[`message-${messageId}-think`] : false}
                  onClick={(e) => {
                    // Prevent default toggling behavior
                    if (e.target.tagName.toLowerCase() === 'summary') {
                      e.preventDefault();
                      handleToggle(`message-${messageId}-think`);
                    }
                  }}
                >
                  <summary>AI Reasoning</summary>
                  <div style={{ padding: '8px 0' }}>
                    {thinkSections.map((section, index) => (
                      <div key={`section-${messageId}-${index}`} style={{ marginBottom: index < thinkSections.length - 1 ? '12px' : 0 }}>
                        <ReactMarkdown
                          rehypePlugins={[rehypeRaw]}
                          remarkPlugins={[remarkGfm]}
                          components={{
                            code: CodeBlock,
                            ol: (props) => {
                              // Remove or convert non-standard boolean attributes
                              const { ordered, ...sanitizedProps } = props;
                              return <ol {...sanitizedProps} style={{ margin: '8px 0', paddingLeft: '20px', textAlign: 'left' }} />;
                            },
                            li: (props) => {
                              // Remove or convert non-standard boolean attributes
                              const { ordered, ...sanitizedProps } = props;
                              return <li {...sanitizedProps} style={{ textAlign: 'left' }} />;
                            }
                          }}
                          className={classes.markdown}
                        >
                          {section.content}
                        </ReactMarkdown>
                        {index < thinkSections.length - 1 && <Divider style={{ margin: '8px 0' }} />}
                      </div>
                    ))}
                  </div>
                </details>
              </div>
            )}
          </>
        )}
      </Box>

      <div className={classes.messageFooter}>
        <Typography 
          className={`${classes.timestamp} ${isUser ? classes.userMessageTimestamp : ''}`}
          sx={{ fontSize: '0.75rem', opacity: 0.8 }}
        >
          {new Date(timestamp).toLocaleTimeString([], { 
            hour: '2-digit', 
            minute: '2-digit',
            hour12: true 
          })}
        </Typography>
        
        {(!isErrorMessage || isUser) && (
          <div 
            className={`${classes.messageActions} ${isUser ? classes.userMessageActions : ''}`}
            style={{ pointerEvents: 'auto' }} // Ensure container is clickable
          >
            <IconButton
              className={classes.copyButton}
              onClick={() => handleCopy(content)}
              size="small"
              title="Copy message"
              color="primary"
            >
              {copied ? <CheckIcon fontSize="small" /> : <ContentCopyIcon fontSize="small" />}
            </IconButton>
            {!isUser && (
              <IconButton
                className={classes.bookmarkButton}
                onClick={onBookmark}
                size="small"
                title={isBookmarked ? "Remove bookmark" : "Add bookmark"}
                color="primary"
              >
                {isBookmarked ? <BookmarkIcon fontSize="small" /> : <BookmarkBorderIcon fontSize="small" />}
              </IconButton>
            )}
          </div>
        )}
        
        {onRetry && isErrorMessage && (
          <IconButton
            className={classes.copyButton}
            onClick={onRetry}
            size="small"
            title="Retry"
            color="primary"
          >
            <ReplayIcon fontSize="small" />
          </IconButton>
        )}
      </div>
    </div>
  );
};

// Calculate bookmark positions for the message track
const calculateBookmarkPositions = (scrollContainerRef, bookmarkedMessages) => {
  if (!scrollContainerRef.current || !bookmarkedMessages.length) return [];
  
  // Get the container element
  const containerElement = scrollContainerRef.current;
  
  // Calculate total height of scroll container
  const totalHeight = containerElement.scrollHeight;
  
  return bookmarkedMessages.map(bookmark => {
    // Find the actual message element
    const messageElement = document.getElementById(`message-${bookmark.messageId}`);
    
    if (!messageElement) return null;
    
    // Calculate relative position in container
    const messageTop = messageElement.offsetTop;
    const relativePosition = messageTop / totalHeight;
    
    return {
      id: bookmark.messageId,
      position: relativePosition,
      timestamp: bookmark.timestamp
    };
  }).filter(Boolean);
};

// Memoize the MessageContent component
const MemoizedMessageContent = React.memo(MessageContent);

// Create a memoized item renderer for the virtualized list
const createItemData = memoize((messages, handleRetry, handleBookmark, bookmarkedMessages, expandedSections, handleToggleExpand) => ({
  messages,
  handleRetry,
  handleBookmark,
  bookmarkedMessages,
  expandedSections,
  handleToggleExpand
}));

// Helper for debouncing
const debounce = (func, wait) => {
  let timeout;
  return function executedFunction(...args) {
    const later = () => {
      clearTimeout(timeout);
      func(...args);
    };
    clearTimeout(timeout);
    timeout = setTimeout(later, wait);
  };
};

// Update the message area in the DirectChat component
const MessageArea = memo(({ messages, handleRetry, handleBookmark, bookmarkedMessages, isLoading, classes }) => {
  // Replace virtuosoRef with scrollContainerRef
  const scrollContainerRef = useRef(null);
  const [expandedSections, setExpandedSections] = useState({});
  const [showMessageDetail, setShowMessageDetail] = useState(null);
  
  // Basic scroll tracking - we'll enhance this in Phase 2
  const [isAtBottom, setIsAtBottom] = useState(true);
  const [showScrollToBottom, setShowScrollToBottom] = useState(false);
  
  // Simple scroll handler to track position
  const handleScroll = useCallback(() => {
    if (!scrollContainerRef.current) return;
    
    const { scrollTop, scrollHeight, clientHeight } = scrollContainerRef.current;
    const distanceFromBottom = scrollHeight - scrollTop - clientHeight;
    
    // Consider "at bottom" if within 20px of actual bottom
    const atBottom = distanceFromBottom < 20;
    
    setIsAtBottom(atBottom);
    setShowScrollToBottom(!atBottom);
  }, []);
  
  // Simple scroll to bottom function
  const scrollToBottom = useCallback(() => {
    if (!scrollContainerRef.current) return;
    
    scrollContainerRef.current.scrollTop = scrollContainerRef.current.scrollHeight;
  }, []);
  
  // Simplified toggle expand handler with no scroll logic
  const handleToggleExpand = useCallback((id, elementRef) => {
    setExpandedSections(prev => ({
      ...prev,
      [id]: !prev[id]
    }));
  }, []);
  
  // Create a style stabilizer to prevent frequent style changes
  const stableMessageStyles = React.useMemo(() => ({
    userWrapper: {
      display: 'flex',
      padding: '12px 16px', // Increased top/bottom padding from 8px to 12px
      width: '100%',
      justifyContent: 'flex-end',
      alignItems: 'flex-start'
    },
    aiWrapper: {
      display: 'flex',
      padding: '12px 16px', // Increased top/bottom padding from 8px to 12px
      width: '100%',
      justifyContent: 'flex-start',
      alignItems: 'flex-start'
    },
    userMessage: { 
      width: 'auto',
      maxWidth: '70%',
      marginLeft: 'auto',
      marginRight: '0'
    },
    aiMessage: { 
      width: 'auto',
      maxWidth: '85%',
      marginLeft: '0',
      marginRight: 'auto'
    }
  }), []);

  // Render a message item (adapted from the previous renderItem function)
  const renderMessage = useCallback((message) => {
    const isBookmarked = bookmarkedMessages.some(msg => msg.messageId === message.id);
    const isUserMessage = message.sender === 'user';
    // Ensure message has an ID, fallback to index + timestamp if undefined
    const messageId = message.id || `msg-${Date.now()}-${Math.random().toString(36).substr(2, 9)}`;

    return (
      <Box 
        sx={isUserMessage ? stableMessageStyles.userWrapper : stableMessageStyles.aiWrapper}
        key={`message-wrapper-${messageId}`}
      >
        <Box 
          id={`message-${messageId}`}
          className={`${classes.message} ${
            isUserMessage ? classes.userMessage : classes.aiMessage
          }`}
          style={isUserMessage ? stableMessageStyles.userMessage : stableMessageStyles.aiMessage}
        >
          <MemoizedMessageContent 
            content={message.text} 
            isUser={isUserMessage} 
            timestamp={message.timestamp}
            sender={message.sender}
            onRetry={
              message.sender === 'system' && message.text.includes('Error:') 
                ? () => handleRetry(messages[messages.length - 2]?.text) 
                : undefined
            }
            messageId={messageId}
            onBookmark={() => handleBookmark({...message, id: messageId})}
            isBookmarked={isBookmarked}
            expandedSections={expandedSections}
            onToggleExpand={handleToggleExpand}
          />
        </Box>
      </Box>
    );
  }, [classes, handleRetry, handleBookmark, bookmarkedMessages, messages, expandedSections, handleToggleExpand, stableMessageStyles]);

  // Scroll to bottom on initial render and when messages change
  React.useEffect(() => {
    if (messages.length > 0) {
      scrollToBottom();
    }
  }, [messages, scrollToBottom]);

  return (
    <Box className={classes.messageArea}>
      <div 
        ref={scrollContainerRef}
        className={classes.messagesContainer}
        onScroll={handleScroll}
        style={{
          height: '100%',
          overflowY: 'auto',
          display: 'flex',
          flexDirection: 'column',
          padding: '8px 0',
          position: 'relative', // Add position relative for absolute positioning context
        }}
      >
        {messages.map(message => renderMessage(message))}
        
        {/* Show loading indicator at the bottom if isLoading */}
        {isLoading && (
          <div 
            className={classes.typingIndicator} 
            style={{ 
              position: 'sticky', // Use sticky instead of absolute to keep it visible when scrolling
              bottom: '16px',     // Distance from bottom of container
              left: '50%',        // Center horizontally
              transform: 'translateX(-50%)', // Center horizontally
              marginTop: '16px',  // Add some space after the last message
              alignSelf: 'center', // For flex alignment
              width: 'fit-content' // Ensure it's not taking full width
            }}
          >
            <Typography className="loading-header">
              One moment...
            </Typography>
            <Typography className="loading-text">
              Response is being generated...
            </Typography>
            <div className="dots" style={{ display: 'flex', justifyContent: 'center', marginTop: '4px' }}>
              <span style={{ 
                fontSize: '24px', 
                lineHeight: '10px',
                marginRight: '4px',
                animation: 'dotFadeInOut 1.4s infinite',
                animationDelay: '0s'
              }}>.</span>
              <span style={{ 
                fontSize: '24px', 
                lineHeight: '10px',
                marginRight: '4px',
                animation: 'dotFadeInOut 1.4s infinite',
                animationDelay: '0.2s'
              }}>.</span>
              <span style={{ 
                fontSize: '24px', 
                lineHeight: '10px',
                animation: 'dotFadeInOut 1.4s infinite',
                animationDelay: '0.4s'
              }}>.</span>
            </div>
          </div>
        )}
      </div>
      
      {/* Simple scroll to bottom button - will enhance in Phase 2 */}
      {showScrollToBottom && (
        <Button
          variant="contained"
          size="small"
          onClick={scrollToBottom}
          style={{
            position: 'absolute',
            bottom: '16px',
            right: '16px',
            zIndex: 10,
            minWidth: 'auto',
            borderRadius: '50%',
            padding: '8px',
          }}
        >
          ↓
        </Button>
      )}
    </Box>
  );
}, (prevProps, nextProps) => {
  // Simple memoization check - we'll enhance this in Phase 3
  return (
    prevProps.messages === nextProps.messages &&
    prevProps.bookmarkedMessages === nextProps.bookmarkedMessages &&
    prevProps.isLoading === nextProps.isLoading
  );
});

const DocumentUploadPane = ({ 
  currentSessionId, 
  vectorstores = [], 
  selectedVectorstore = '', 
  isLoadingVectorstores = false, 
  onVectorstoreChange
}) => {
  const classes = useStyles();
  const { user, token } = useContext(AuthContext);
  const [uploadedFiles, setUploadedFiles] = useState([]);
  const [isUploading, setIsUploading] = useState(false);
  const [uploadError, setUploadError] = useState(null);
  const [pollingIds, setPollingIds] = useState(new Set());
  
  const CLASSIFICATION_LEVELS = {
    SELECT: "SELECT CLASSIFICATION",
    UNCLASSIFIED: "Unclassified",
    SECRET: "Secret",
    TOP_SECRET: "Top Secret"
  };

  useEffect(() => {
    const fetchDocumentStates = async () => {
      if (!currentSessionId) {
        setUploadedFiles([]);
        return;
      }
      
      try {
        setUploadError(null);
        const states = await getDocumentStates(currentSessionId, token);
        const files = Object.entries(states).map(([docId, state]) => ({
          id: docId,
          name: state.originalName,
          size: state.markdownSize,
          status: state.status || 'pending',
          isChecked: state.isChecked || false,
          classification: state.classification || CLASSIFICATION_LEVELS.SELECT
        }));
        setUploadedFiles(files);
        
        const pendingFiles = files.filter(file => file.status === 'pending');
        if (pendingFiles.length > 0) {
          setPollingIds(new Set(pendingFiles.map(file => file.id)));
        }
      } catch (error) {
        console.error('Error fetching document states:', error);
        setUploadError('Failed to load documents');
      }
    };

    fetchDocumentStates();
  }, [currentSessionId, token]);

  useEffect(() => {
    if (!currentSessionId || pollingIds.size === 0) return;

    const pollInterval = setInterval(async () => {
      const updatedPollingIds = new Set(pollingIds);
      
      for (const docId of pollingIds) {
        try {
          const status = await getDocumentStatus(currentSessionId, docId, token);
          if (status.status !== 'pending') {
            // Update the file in the list
            setUploadedFiles(prev => prev.map(file => 
              file.id === docId ? { ...file, status: status.status } : file
            ));
            updatedPollingIds.delete(docId);
          }
        } catch (error) {
          console.error(`Error polling document status for ${docId}:`, error);
        }
      }
      
      setPollingIds(updatedPollingIds);
      
      if (updatedPollingIds.size === 0) {
        clearInterval(pollInterval);
      }
    }, 2000);

    return () => clearInterval(pollInterval);
  }, [currentSessionId, pollingIds, token]);

  const onDrop = useCallback(async (acceptedFiles) => {
    if (!currentSessionId) return;
    
    setIsUploading(true);
    setUploadError(null);
    
    for (const file of acceptedFiles) {
      try {
        const result = await uploadDocument(currentSessionId, file, token);
        setUploadedFiles(prev => [...prev, {
          id: result.docId,
          name: file.name,
          size: file.size,
          status: 'pending',
          isChecked: false,
          classification: CLASSIFICATION_LEVELS.SELECT
        }]);
        
        // Add to polling
        setPollingIds(prev => new Set([...prev, result.docId]));
      } catch (error) {
        console.error('Error uploading file:', error);
        setUploadError(`Failed to upload ${file.name}`);
      }
    }
    
    setIsUploading(false);
  }, [currentSessionId, token]);

  const { getRootProps, getInputProps, isDragActive } = useDropzone({ 
    onDrop,
    disabled: !currentSessionId || isUploading
  });

  const handleRemoveFile = async (docId) => {
    if (!currentSessionId) return;
    
    try {
      await deleteDocument(currentSessionId, docId, token);
      setUploadedFiles(prev => prev.filter(file => file.id !== docId));
      setPollingIds(prev => {
        const updated = new Set(prev);
        updated.delete(docId);
        return updated;
      });
    } catch (error) {
      console.error('Error removing file:', error);
      setUploadError('Failed to remove file');
    }
  };

  const handleCheckboxChange = async (docId) => {
    try {
      await toggleDocumentState(currentSessionId, docId, token);
      setUploadedFiles(prev => prev.map(file => 
        file.id === docId ? { ...file, isChecked: !file.isChecked } : file
      ));
    } catch (error) {
      console.error('Error toggling document state:', error);
      setUploadError('Failed to update document selection');
    }
  };

  const handleClassificationChange = async (docId, newClassification) => {
    try {
      await updateDocumentClassification(currentSessionId, docId, newClassification, token);
      setUploadedFiles(prev => prev.map(file => 
        file.id === docId ? { ...file, classification: newClassification } : file
      ));
    } catch (error) {
      console.error('Error updating classification:', error);
      setUploadError('Failed to update classification');
    }
  };

  // Add a useEffect to log props updates in DocumentUploadPane
  // At the beginning of the DocumentUploadPane component
  useEffect(() => {
    console.log("DocumentUploadPane rendered with props:", {
      currentSessionId,
      vectorstores,
      selectedVectorstore,
      isLoadingVectorstores
    });
  }, [currentSessionId, vectorstores, selectedVectorstore, isLoadingVectorstores]);

  return (
    <div className={classes.uploadPane}>
      <div className={classes.uploadPaneContent}>
        <Box mb={3}>
          <GradientText variant="h1" fontWeight="600" fontSize={'2rem'} gutterBottom>
            Knowledge Sources
          </GradientText>
        </Box>

        {/* Vectorstore Selection */}
        <div className={classes.vectorstoreSection}>
          <Typography 
            variant="subtitle2" 
            className={classes.sectionLabel}
            style={{
              fontWeight: 500,
              marginBottom: '8px',
              fontSize: '1.2rem',
              color: 'rgba(255, 255, 255, 0.7)'
            }}
          >
            MAGE Retrieval Databases
          </Typography>
          
          {/* Replace Material-UI Select with native select */}
          <select
            value={selectedVectorstore || ""}
            onChange={(e) => {
              console.log("Vectorstore selected:", e.target.value);
              if (onVectorstoreChange) {
                onVectorstoreChange(e);
              }
            }}
            disabled={!currentSessionId || isLoadingVectorstores}
            className={classes.nativeSelect}
          >
            <option value="">Select Vectorstore</option>
            {vectorstores && vectorstores.length > 0 ? (
              vectorstores.map((store) => (
                <option key={store.id} value={store.id}>
                  {store.name || store.id}
                </option>
              ))
            ) : (
              <option value="" disabled>Loading vectorstores...</option>
            )}
          </select>
          
          <Link 
            href="/retrieval/build-databases" 
            className={classes.buildDatabasesLink}
            target="_blank"
            rel="noopener noreferrer"
          >
            Click here to Build/Manage Retrieval Databases
          </Link>
        </div>
        
        <Divider className={classes.divider} />
        
        {/* Document Upload */}
        <Box mb={2} mt={2}>
          <GradientText variant="h2" fontWeight="600" fontSize={'1.5rem'} gutterBottom>
            Document Upload
          </GradientText>
        </Box>
        
        <div {...getRootProps()} className={classes.dropzone}>
          <input {...getInputProps()} />
          <CloudUploadIcon className={classes.uploadIcon} />
          <Typography className={classes.uploadText}>
            {!currentSessionId
              ? 'Please select a chat session first'
              : isDragActive
                ? 'Drop the files here...'
                : isUploading
                  ? 'Uploading...'
                  : 'Drag & drop files here, or click to select files'}
          </Typography>
          <Typography variant="caption" color="textSecondary">
            Supported formats: PDF, TXT, DOC, DOCX, XLSX, CSV
          </Typography>
        </div>
        
        {/* File List Container */}
        <div className={classes.fileListContainer}>
          <div className={classes.fileList}>
            {uploadedFiles.map(file => (
              <div key={file.id} className={classes.fileItem}>
                {/* File item content */}
                <div className={classes.fileItemRow}>
                  <Checkbox
                    checked={file.isChecked}
                    onChange={() => handleCheckboxChange(file.id)}
                    color="primary"
                    size="small"
                    style={{ padding: '4px', marginRight: '8px' }}
                  />
                  <Typography 
                    variant="body2" 
                    style={{ 
                      flex: 1,
                      overflow: 'hidden',
                      textOverflow: 'ellipsis',
                      whiteSpace: 'nowrap'
                    }}
                    title={file.name}
                  >
                    {file.name}
                  </Typography>
                  <IconButton
                    size="small"
                    onClick={() => handleRemoveFile(file.id)}
                    disabled={isUploading}
                    style={{ padding: '4px', color: isUploading ? 'inherit' : '#ea4335' }}
                  >
                    <DeleteIcon fontSize="small" style={{ color: isUploading ? 'inherit' : '#ea4335' }} />
                  </IconButton>
                </div>
                <FormControl className={classes.classificationSelect} size="small">
                  <Select
                    value={file.classification || CLASSIFICATION_LEVELS.SELECT}
                    onChange={(e) => handleClassificationChange(file.id, e.target.value)}
                    variant="outlined"
                    disabled={file.status === 'pending'}
                  >
                    <MenuItem value={CLASSIFICATION_LEVELS.SELECT} disabled>
                      {CLASSIFICATION_LEVELS.SELECT}
                    </MenuItem>
                    <MenuItem value={CLASSIFICATION_LEVELS.UNCLASSIFIED}>
                      {CLASSIFICATION_LEVELS.UNCLASSIFIED}
                    </MenuItem>
                    <MenuItem value={CLASSIFICATION_LEVELS.SECRET}>
                      {CLASSIFICATION_LEVELS.SECRET}
                    </MenuItem>
                    <MenuItem value={CLASSIFICATION_LEVELS.TOP_SECRET}>
                      {CLASSIFICATION_LEVELS.TOP_SECRET}
                    </MenuItem>
                  </Select>
                </FormControl>
              </div>
            ))}
          </div>
        </div>
      </div>
    </div>
  );
};

const DirectChat = () => {
  const classes = useStyles();
  const theme = useTheme();
  const { state, dispatch } = useDirectChat();
  const { token } = useContext(AuthContext);
  const messageEndRef = useRef(null);
  const inputRef = useRef(null);
  
  // Local state management - Replace array with object and isLoading with sendingSessions
  const [messages, setMessages] = useState({}); // Change from array to object indexed by sessionId
  const [chatSessions, setChatSessions] = useState([]);
  const [currentSessionId, setCurrentSessionId] = useState(null);
<<<<<<< HEAD
  const [isLoading, setIsLoading] = useState(false);
=======
  const [sendingSessions, setSendingSessions] = useState(new Set()); // Replace isLoading with Set
  const [isFullscreen, setIsFullscreen] = useState(false);
>>>>>>> 385a344f
  const [helpDialogOpen, setHelpDialogOpen] = useState(false);
  const [promptHelpOpen, setPromptHelpOpen] = useState(false);
  const [showScrollTop, setShowScrollTop] = useState(false);
  const [showScrollBottom, setShowScrollBottom] = useState(false);
  const [bookmarkedMessages, setBookmarkedMessages] = useState([]);
  const [error, setError] = useState(null);
  const [editingSession, setEditingSession] = useState(null);
  const [editSessionName, setEditSessionName] = useState('');
  const [editDialogOpen, setEditDialogOpen] = useState(false);
  const [classificationLevel, setClassificationLevel] = useState(0);
  
  // Add state for vectorstores
  const [vectorstores, setVectorstores] = useState([]);
  const [selectedVectorstore, setSelectedVectorstore] = useState('');
  const [isLoadingVectorstores, setIsLoadingVectorstores] = useState(false);
  
  // Add state for caveats checkboxes
  const [caveatStates, setCaveatStates] = useState({
    NOFORN: false,
    FVEY: false,
    USA: false,
    UK: false,
    AUS: false,
    NZ: false,
    CAN: false,
    NATO: false,
    HCS: false,
    SAP: false,
    TK: false
  });

  // Add delete confirmation dialog states
  const [deleteDialogOpen, setDeleteDialogOpen] = useState(false);
  const [deleteSessionId, setDeleteSessionId] = useState(null);
  const [deleteSessionName, setDeleteSessionName] = useState('');

  // Function to reset all caveats
  const resetCaveats = () => {
    setCaveatStates({
      NOFORN: false,
      FVEY: false,
      USA: false,
      UK: false,
      AUS: false,
      NZ: false,
      CAN: false,
      NATO: false,
      HCS: false,
      SAP: false,
      TK: false
    });
  };

  // Load chat sessions on component mount
  useEffect(() => {
    const loadChatSessions = async () => {
      try {
        const sessions = await getAllChatSessions(token);
        setChatSessions(sessions);
        // Set current session to the first one if none selected
        if (sessions.length > 0 && !currentSessionId) {
          setCurrentSessionId(sessions[0].id);
        }
      } catch (error) {
        setError('Failed to load chat sessions');
      }
    };
    loadChatSessions();
  }, [currentSessionId, token]);

  // Load chat history when session changes
  useEffect(() => {
    const loadChatHistory = async () => {
      if (currentSessionId && token) {
        try {
          const history = await getChatHistory(currentSessionId, token);
          // Make sure all messages have valid IDs
          const validatedHistory = history.map(msg => ({
            ...msg,
            id: msg.id || `history-${Date.now()}-${Math.random().toString(36).substr(2, 9)}`
          }));
          // Update messages for current session only
          setMessages(prev => ({ ...prev, [currentSessionId]: validatedHistory }));
        } catch (error) {
          setError('Failed to load chat history');
          // Initialize with empty array on error
          setMessages(prev => ({ ...prev, [currentSessionId]: [] }));
        }
      }
    };
    loadChatHistory();
  }, [currentSessionId, token]);

  // Scroll to bottom when messages change
  useEffect(() => {
    if (messages[currentSessionId]?.length > 0) {
      messageEndRef.current?.scrollIntoView({ behavior: 'smooth' });
    }
  }, [messages[currentSessionId]]); // Only react to current session's messages

  const handleSendMessage = async (event) => {
    event.preventDefault();
    const messageText = state.input.trim();
    
    // Check if this specific session is already loading
    if (!messageText || !currentSessionId || sendingSessions.has(currentSessionId)) return;

    // Generate a unique ID for the message
    const userMessageId = `user-${Date.now()}`;
    
    // Add user message to UI immediately
    const userMessage = {
      id: userMessageId,
      text: messageText,
      sender: 'user',
      timestamp: new Date().toISOString()
    };
    
    // Update messages for current session only
    setMessages(prev => ({
      ...prev,
      [currentSessionId]: [...(prev[currentSessionId] || []), userMessage]
    }));
    
    dispatch({ type: ACTIONS.SET_INPUT, payload: '' });
    
    // Set loading state for this session only
    setSendingSessions(prev => new Set(prev).add(currentSessionId));

    try {
      // Send message to backend with session ID
      const response = await sendMessage(messageText, currentSessionId, token);
      
      // Add AI response to UI for current session only
      const aiMessage = {
        id: `ai-${Date.now()}`,
        text: response.message,
        sender: 'ai',
        timestamp: new Date().toISOString()
      };
      
      setMessages(prev => ({
        ...prev,
        [currentSessionId]: [...(prev[currentSessionId] || []), aiMessage]
      }));
    } catch (error) {
      console.error("Error sending message:", error);
      const errorMessage = {
        id: `error-${Date.now()}`,
        text: `Error: Failed to send message. ${error.message || 'Please try again.'}`,
        sender: 'system',
        timestamp: new Date().toISOString()
      };
      
      // Add error message to current session only
      setMessages(prev => ({
        ...prev,
        [currentSessionId]: [...(prev[currentSessionId] || []), errorMessage]
      }));
      
      setError('Failed to send message');
    } finally {
      // Clear loading state for this session only
      setSendingSessions(prev => {
        const newSet = new Set(prev);
        newSet.delete(currentSessionId);
        return newSet;
      });
    }
  };

  const handleNewChat = async () => {
    try {
      const newSession = await createChatSession(token);
      setChatSessions(prev => [newSession, ...prev]);
      setCurrentSessionId(newSession.id);
      
      // Initialize messages for new session with empty array
      setMessages(prev => ({ ...prev, [newSession.id]: [] }));
      
      setClassificationLevel(0); // Reset classification to Unclassified
      resetCaveats(); // Reset all caveats checkboxes
      setSelectedVectorstore(''); // Reset vectorstore selection to default
      setTimeout(() => inputRef.current?.focus(), 100);
    } catch (error) {
      setError('Failed to create new chat');
    }
  };
  
  const handleDeleteConfirmation = (event, sessionId) => {
    // Prevent the event from bubbling up to the ListItem
    event.stopPropagation();
    
    // Find session name for confirmation message
    const sessionToDelete = chatSessions.find(s => s.id === sessionId);
    
    if (sessionToDelete) {
      setDeleteSessionId(sessionId);
      setDeleteSessionName(sessionToDelete.name);
      setDeleteDialogOpen(true);
    }
  };
  
  const handleDeleteChat = async () => {
    try {
      await deleteChatSession(deleteSessionId, token);
      setChatSessions(prev => prev.filter(session => session.id !== deleteSessionId));
      
      if (deleteSessionId === currentSessionId) {
        const remainingSessions = chatSessions.filter(s => s.id !== deleteSessionId);
        if (remainingSessions.length > 0) {
          setCurrentSessionId(remainingSessions[0].id);
        } else {
          setCurrentSessionId(null);
          setMessages({}); // Reset to empty object instead of empty array
        }
      }
      
      // Remove deleted session from messages object
      setMessages(prev => {
        const newMessages = { ...prev };
        delete newMessages[deleteSessionId];
        return newMessages;
      });
      
    } catch (error) {
      setError('Failed to delete chat');
    } finally {
      // Close the confirmation dialog
      setDeleteDialogOpen(false);
      setDeleteSessionId(null);
      setDeleteSessionName('');
    }
  };

  const handleSelectSession = async (sessionId) => {
    if (sessionId === currentSessionId) return;
    setCurrentSessionId(sessionId);
    
    // Don't clear messages anymore, as we're keeping them per session
    // Only load if we don't already have messages for this session
    if (!messages[sessionId]) {
      try {
        const history = await getChatHistory(sessionId, token);
        // Ensure all messages have valid IDs
        const validatedHistory = history.map(msg => ({
          ...msg,
          id: msg.id || `history-${Date.now()}-${Math.random().toString(36).substr(2, 9)}`
        }));
        setMessages(prev => ({ ...prev, [sessionId]: validatedHistory }));
      } catch (error) {
        setError('Failed to load chat history');
        setMessages(prev => ({ ...prev, [sessionId]: [] }));
      }
    }
    
    setClassificationLevel(0); // Reset classification to Unclassified
    resetCaveats(); // Reset all caveats checkboxes
    
    // Always reset the vectorstore selection when switching sessions
    // to ensure users explicitly select a vectorstore
    setSelectedVectorstore('');
    console.log('Vectorstore selection reset when switching to session:', sessionId);
    
    setTimeout(() => inputRef.current?.focus(), 100);
  };

  const handleInputChange = (event) => {
    dispatch({ type: ACTIONS.SET_INPUT, payload: event.target.value });
  };

  const handleKeyPress = (event) => {
    if ((event.ctrlKey || event.metaKey) && event.key === 'Enter') {
      handleSendMessage(event);
    }
  };

  // Removed interactive scroll functions and tracking
  const handleScroll = useCallback(() => {
    // Not tracking anything - giving full control to the user
  }, []);

  // Empty implementations - these were used by scroll buttons which are now removed
  const scrollToTop = () => {
    // Disabled - no auto-scrolling
  };

  const scrollToBottom = () => {
    // Disabled - no auto-scrolling
  };

  const handleRetry = useCallback(async (failedMessage) => {
    // Only allow retry if this session isn't already sending
    if (!currentSessionId || sendingSessions.has(currentSessionId)) return;
    
    // Set loading state for this session only
    setSendingSessions(prev => new Set(prev).add(currentSessionId));
    
    try {
      const response = await sendMessage(failedMessage, currentSessionId, token);
      
      // Add response to current session only
      setMessages(prev => ({
        ...prev,
        [currentSessionId]: [...(prev[currentSessionId] || []), {
          id: Date.now(),
          text: response.message,
          sender: 'ai',
          timestamp: new Date().toISOString()
        }]
      }));
    } catch (error) {
      console.error('Error retrying message:', error);
      
      // Add error message to current session only
      setMessages(prev => ({
        ...prev,
        [currentSessionId]: [...(prev[currentSessionId] || []), {
          id: `error-retry-${Date.now()}`,
          text: `Error: Failed to send message. ${error.message || 'Please try again.'}`,
          sender: 'system',
          timestamp: new Date().toISOString()
        }]
      }));
      
      setError('Failed to retry message');
    } finally {
      // Clear loading state for this session only
      setSendingSessions(prev => {
        const newSet = new Set(prev);
        newSet.delete(currentSessionId);
        return newSet;
      });
    }
  }, [currentSessionId, token]);

  const handleBookmark = useCallback((message) => {
    setBookmarkedMessages(prev => {
      const exists = prev.some(msg => msg.messageId === message.id);
      if (exists) {
        return prev.filter(msg => msg.messageId !== message.id);
      }
      return [...prev, { messageId: message.id, text: message.text }];
    });
  }, []);

  const handleEditSession = (sessionId) => {
    const session = chatSessions.find(s => s.id === sessionId);
    if (session) {
      setEditingSession(session);
      setEditSessionName(session.name);
      setEditDialogOpen(true);
    }
  };

  const handleEditDialogClose = () => {
    setEditDialogOpen(false);
    setEditingSession(null);
    setEditSessionName('');
  };

  const handleEditSessionSubmit = async () => {
    if (!editingSession || !editSessionName.trim()) return;

    try {
      const response = await updateSessionName(editingSession.id, editSessionName.trim(), token);
      // Update the session in the chat sessions array
      // Make sure we handle both possible response formats (with or without .session wrapper)
      setChatSessions(prev => prev.map(session => 
        session.id === editingSession.id 
          ? (response.session || { ...session, name: editSessionName.trim() })
          : session
      ));
      handleEditDialogClose();
    } catch (error) {
      setError('Failed to update session name');
    }
  };

  const handleDownloadSession = async (sessionId) => {
    try {
      const history = await getChatHistory(sessionId, token);
      const chatData = JSON.stringify(history, null, 2);
      const blob = new Blob([chatData], { type: 'application/json' });
      const url = window.URL.createObjectURL(blob);
      const a = document.createElement('a');
      a.href = url;
      a.download = `chat-session-${sessionId}.json`;
      document.body.appendChild(a);
      a.click();
      window.URL.revokeObjectURL(url);
      document.body.removeChild(a);
    } catch (error) {
      setError('Failed to download chat session');
    }
  };

  const toggleFullscreen = () => {
    dispatch({ type: ACTIONS.SET_FULLSCREEN, payload: !state.isFullscreen }); // Dispatch context action
  };

  const handleHelpOpen = () => {
    setHelpDialogOpen(true);
  };

  const handleHelpClose = () => {
    setHelpDialogOpen(false);
  };

  const handlePromptHelpOpen = () => {
    setPromptHelpOpen(true);
  };

  const handlePromptHelpClose = () => {
    setPromptHelpOpen(false);
  };

  const handleClassificationChange = (event, newValue) => {
    setClassificationLevel(newValue);
  };

  // Add handler for checkbox changes
  const handleCaveatChange = (caveat) => (event) => {
    setCaveatStates(prev => ({
      ...prev,
      [caveat]: event.target.checked
    }));
  };

  // Load vectorstores
  useEffect(() => {
    const loadVectorstores = async () => {
      if (!isLoadingVectorstores) {
        setIsLoadingVectorstores(true);
        try {
          const stores = await getVectorstores(token);
          console.log("Loaded vectorstores:", stores);
          setVectorstores(stores);
          
          // We're intentionally NOT loading the previously selected vectorstore
          // so that users must explicitly select one each time they switch sessions
          
        } catch (error) {
          console.error('Error loading vectorstores:', error);
        } finally {
          setIsLoadingVectorstores(false);
        }
      }
    };
    
    loadVectorstores();
  }, [currentSessionId, token]); // Add token to the dependency array

  // Handle vectorstore change
  const handleVectorstoreChange = async (event) => {
    if (!currentSessionId) {
      console.log("No current session selected");
      return;
    }
    
    try {
      const newVectorstore = event.target.value;
      console.log("Vectorstore selected:", newVectorstore);
      
      // Update UI immediately
      setSelectedVectorstore(newVectorstore);
      
      // Then update backend
      console.log("Updating backend with vectorstore:", newVectorstore);
      await setSessionVectorstore(currentSessionId, newVectorstore, token);
      console.log("Vectorstore set successfully");
    } catch (error) {
      console.error('Error setting vectorstore:', error);
    }
  };

  // Cleanup
  useEffect(() => {
    return () => {
      setMessages({}); // Use empty object instead of empty array
      setChatSessions([]);
      setBookmarkedMessages([]);
      setCurrentSessionId(null);
      setError(null);
      setSendingSessions(new Set()); // Use empty Set instead of false
    };
  }, []);

  // Add debugging logs before return
  console.log("Current vectorstore value:", selectedVectorstore);
  console.log("Available vectorstores:", vectorstores);

  // Get current session's messages
  const currentMessages = messages[currentSessionId] || [];
  
  // Check if current session is in loading state
  const isCurrentSessionLoading = sendingSessions.has(currentSessionId);

  // Create a forwardRef wrapper for IconButton to use with Tooltip
  const TooltipIconButton = forwardRef((props, ref) => (
    <IconButton {...props} ref={ref} />
  ));

  return (
    <Container className={classes.root} maxWidth="xl">
      <div className={classes.chatContainer}>
<<<<<<< HEAD
        <div className={classes.chatLog}>
          <div className={classes.uploadPaneContent}>
            <Box mb={3}>
              <GradientText variant="h1" fontWeight="600" fontSize={'2rem'} gutterBottom>
                Chat History
              </GradientText>
            </Box>
            <Button 
              variant="contained" 
              color="primary" 
              className={classes.newChatButton}
              onClick={handleNewChat}
            >
              Start New Chat Session
            </Button>
            <div className={classes.chatSessionsContainer}>
              <List className={classes.sessionsList}>
                {chatSessions.map((session) => (
                  <React.Fragment key={session.id}>
                    <ListItem 
                      button 
                      className={classes.chatSessionItem}
                      selected={session.id === currentSessionId}
                      onClick={() => handleSelectSession(session.id)}
                    >
                      <div style={{ flex: 1 }}>
                        <ListItemText 
                          primary={session.name} 
                          secondary={
                            <Typography 
                              variant="caption" 
                              color="textSecondary" transparent
                              style={{ paddingTop: '0.25rem', display: 'block', fontSize: '0.75rem' }}
                            >
                              {new Date(session.created_at).toLocaleDateString('en-US', {
                                month: 'long',
                                day: 'numeric',
                                year: 'numeric'
                              })} {new Date(session.created_at).toLocaleTimeString('en-US', {
                                hour: '2-digit',
                                minute: '2-digit',
                                hour12: false
                              })}    •••    ID: {session.id.split('-')[0]}
                            </Typography>
                          }
                        />
                      </div>
                      <div className={classes.sessionActions}>
                        <Tooltip title="Edit">
                          <IconButton edge="end" aria-label="edit" onClick={() => handleEditSession(session.id)} color="primary">
                            <EditIcon />
                          </IconButton>
                        </Tooltip>
                        <Tooltip title="Delete">
                          <IconButton 
                            edge="end" 
                            aria-label="delete" 
                            onClick={(e) => handleDeleteConfirmation(e, session.id)}
                            style={{ color: '#ea4335' }}
                          >
                            <DeleteIcon style={{ color: '#ea4335' }} />
                          </IconButton>
                        </Tooltip>
                        <Tooltip title="Download">
                          <IconButton edge="end" aria-label="download" onClick={() => handleDownloadSession(session.id)} color="primary">
                            <GetAppIcon />
                          </IconButton>
                        </Tooltip>
                      </div>
                    </ListItem>
                    <Divider />
                  </React.Fragment>
                ))}
              </List>
            </div>
          </div>
        </div>
        <Paper className={`${classes.chatArea} ${!currentSessionId ? 'disabled' : ''} ${state.isFullscreen ? classes.fullscreen : ''}`} elevation={3}>
=======
        {/* Chat log section */}
        <Paper className={classes.chatLog} elevation={3}>
          <Button 
            variant="contained" 
            color="primary" 
            className={classes.newChatButton}
            onClick={handleNewChat}
          >
            Start New Chat Session
          </Button>
          <List>
            {chatSessions.map((session) => (
              <React.Fragment key={session.id}>
                <ListItem 
                  button 
                  className={classes.chatSessionItem}
                  selected={session.id === currentSessionId}
                  onClick={() => handleSelectSession(session.id)}
                >
                  <div style={{ flex: 1 }}>
                    <ListItemText 
                      primary={session.name} 
                      secondary={
                        <Typography 
                          variant="caption" 
                          color="textSecondary" 
                          style={{ paddingTop: '0.25rem', display: 'block', fontSize: '0.75rem' }}
                        >
                          {new Date(session.created_at).toLocaleDateString('en-US', {
                            month: 'long',
                            day: 'numeric',
                            year: 'numeric'
                          })} {new Date(session.created_at).toLocaleTimeString('en-US', {
                            hour: '2-digit',
                            minute: '2-digit',
                            hour12: false
                          })}    •••    ID: {session.id.split('-')[0]}
                        </Typography>
                      }
                    />
                  </div>
                  <div className={classes.sessionActions}>
                    <Tooltip title="Edit" arrow placement="top">
                      <TooltipIconButton
                        edge="end"
                        aria-label="edit"
                        onClick={(e) => {
                          e.stopPropagation(); // Prevent triggering session selection
                          handleEditSession(session.id);
                        }}
                      >
                        <EditIcon />
                      </TooltipIconButton>
                    </Tooltip>
                    <Tooltip title="Delete" arrow placement="top">
                      <TooltipIconButton
                        edge="end"
                        aria-label="delete"
                        onClick={(e) => {
                          e.stopPropagation(); // Prevent triggering session selection
                          handleDeleteConfirmation(e, session.id);
                        }}
                      >
                        <DeleteIcon />
                      </TooltipIconButton>
                    </Tooltip>
                    <Tooltip title="Download" arrow placement="top">
                      <TooltipIconButton
                        edge="end"
                        aria-label="download"
                        onClick={(e) => {
                          e.stopPropagation(); // Prevent triggering session selection
                          handleDownloadSession(session.id);
                        }}
                      >
                        <GetAppIcon />
                      </TooltipIconButton>
                    </Tooltip>
                  </div>
                </ListItem>
                <Divider />
              </React.Fragment>
            ))}
          </List>
        </Paper>
        
        {/* Chat area */}
        <Paper className={`${classes.chatArea} ${!currentSessionId ? 'disabled' : ''} ${isFullscreen ? classes.fullscreen : ''}`} elevation={3}>
>>>>>>> 385a344f
          {!currentSessionId && (
            <div className={classes.noSessionsOverlay}>
              <Typography variant="h6" color="textSecondary">
                Please create a new chat session to begin
              </Typography>
            </div>
          )}
          <div className={classes.buttonBar}>
            <Typography className={classes.sessionName}>
              {state.isFullscreen && chatSessions.find(session => session.id === currentSessionId)?.name}
            </Typography>
            
            {/* Removed Vectorstore Dropdown */}
            
            <div className={classes.buttonBarActions}>
              <Typography 
                className={classes.fullscreenText}
                onClick={toggleFullscreen}
                variant="body2"
              >
                FULLSCREEN
              </Typography>
              <TooltipIconButton
                className={classes.fullscreenButton}
                onClick={toggleFullscreen}
                size="small"
              >
<<<<<<< HEAD
                {state.isFullscreen ? <FullscreenExitIcon /> : <FullscreenIcon />}
              </IconButton>
=======
                {isFullscreen ? <FullscreenExitIcon /> : <FullscreenIcon />}
              </TooltipIconButton>
>>>>>>> 385a344f
            </div>
          </div>
          <MessageArea 
            messages={currentMessages} // Pass only current session's messages
            handleRetry={handleRetry}
            handleBookmark={handleBookmark}
            bookmarkedMessages={bookmarkedMessages}
            isLoading={isCurrentSessionLoading} // Pass loading state for current session
            classes={classes}
          />
          
          <form onSubmit={handleSendMessage} className={classes.inputArea}>
            <div style={{ display: 'flex', alignItems: 'center', width: '100%' }}>
              <TooltipIconButton
                onClick={handlePromptHelpOpen}
                size="small"
                className={classes.inputHelpIcon}
                title="Prompt Engineering Tips"
              >
                <HelpOutlineIcon />
              </TooltipIconButton>
              <TextField
                inputRef={inputRef}
                className={classes.input}
                variant="outlined"
                placeholder="Type your message here... (Ctrl+Enter to send)"
                value={state.input}
                onChange={handleInputChange}
                onKeyDown={handleKeyPress}
                multiline
                minRows={1}
                maxRows={15}
                fullWidth
                // Disable only if current session is loading or no session selected
                disabled={isCurrentSessionLoading || !currentSessionId}
                InputProps={{
                  style: { 
                    maxHeight: '300px',
                    border: `1px solid ${theme.palette.primary.main}`,
                    overflow: 'hidden' // Hide overflow on the Input component wrapper
                  },
                  endAdornment: isCurrentSessionLoading ? (
                    <InputAdornment position="end">
                      <CircularProgress size={20} />
                    </InputAdornment>
                  ) : null
                }}
              />
              <Button 
                type="submit" 
                variant="contained" 
                color="primary" 
                // Disable only if current session is loading, input is empty, or no session selected
                disabled={isCurrentSessionLoading || !state.input.trim() || !currentSessionId}
                endIcon={isCurrentSessionLoading ? <CircularProgress size={20} color="inherit" /> : <SendIcon />}
              >
                {isCurrentSessionLoading ? 'Sending...' : 'Send'}
              </Button>
            </div>
            
            <div className={classes.classificationSection}>
              <Typography variant="subtitle2" gutterBottom>
                Chat Classification & Caveats
              </Typography>
              
              <div className={classes.classificationRow}>
                <Typography className={classes.classificationLabel}>
                  Classification:
                </Typography>
                <div style={{ flex: .25, marginLeft: theme.spacing(1), marginRight: theme.spacing(2) }}>
                  <Slider
                    className={classes.classificationSlider}
                    value={classificationLevel}
                    onChange={handleClassificationChange}
                    step={null}
                    min={0}
                    max={2}
                    marks={[
                      { value: 0, label: 'Unclassified' },
                      { value: 1, label: 'Secret' },
                      { value: 2, label: 'Top Secret' },
                    ]}
                    style={{
                      color: classificationLevel === 0 ? '#4caf50' :
                            classificationLevel === 1 ? '#f44336' : '#ff9800'
                    }}
                  />
                </div>
              </div>
              
              <div className={classes.classificationRow}>
                <Typography className={classes.classificationLabel}>
                  Caveats:
                </Typography>
                <div className={classes.checkboxGroup}>
                  <FormControlLabel
                    control={
                      <Checkbox 
                        size="small" 
                        checked={caveatStates.NOFORN}
                        onChange={handleCaveatChange('NOFORN')}
                      />
                    }
                    label={<Typography className={classes.checkboxLabel}>NOFORN</Typography>}
                  />
                  <FormControlLabel
                    control={
                      <Checkbox 
                        size="small" 
                        checked={caveatStates.FVEY}
                        onChange={handleCaveatChange('FVEY')}
                      />
                    }
                    label={<Typography className={classes.checkboxLabel}>FVEY</Typography>}
                  />
                  <FormControlLabel
                    control={
                      <Checkbox 
                        size="small" 
                        checked={caveatStates.USA}
                        onChange={handleCaveatChange('USA')}
                      />
                    }
                    label={<Typography className={classes.checkboxLabel}>USA</Typography>}
                  />
                  <FormControlLabel
                    control={
                      <Checkbox 
                        size="small" 
                        checked={caveatStates.UK}
                        onChange={handleCaveatChange('UK')}
                      />
                    }
                    label={<Typography className={classes.checkboxLabel}>UK</Typography>}
                  />
                  <FormControlLabel
                    control={
                      <Checkbox 
                        size="small" 
                        checked={caveatStates.AUS}
                        onChange={handleCaveatChange('AUS')}
                      />
                    }
                    label={<Typography className={classes.checkboxLabel}>AUS</Typography>}
                  />
                  <FormControlLabel
                    control={
                      <Checkbox 
                        size="small" 
                        checked={caveatStates.NZ}
                        onChange={handleCaveatChange('NZ')}
                      />
                    }
                    label={<Typography className={classes.checkboxLabel}>NZ</Typography>}
                  />
                  <FormControlLabel
                    control={
                      <Checkbox 
                        size="small" 
                        checked={caveatStates.CAN}
                        onChange={handleCaveatChange('CAN')}
                      />
                    }
                    label={<Typography className={classes.checkboxLabel}>CAN</Typography>}
                  />
                  <FormControlLabel
                    control={
                      <Checkbox 
                        size="small" 
                        checked={caveatStates.NATO}
                        onChange={handleCaveatChange('NATO')}
                      />
                    }
                    label={<Typography className={classes.checkboxLabel}>NATO</Typography>}
                  />
                  <FormControlLabel
                    control={
                      <Checkbox 
                        size="small" 
                        checked={caveatStates.HCS}
                        onChange={handleCaveatChange('HCS')}
                      />
                    }
                    label={<Typography className={classes.checkboxLabel}>HCS</Typography>}
                  />
                  <FormControlLabel
                    control={
                      <Checkbox 
                        size="small" 
                        checked={caveatStates.SAP}
                        onChange={handleCaveatChange('SAP')}
                      />
                    }
                    label={<Typography className={classes.checkboxLabel}>SAP</Typography>}
                  />
                  <FormControlLabel
                    control={
                      <Checkbox 
                        size="small" 
                        checked={caveatStates.TK}
                        onChange={handleCaveatChange('TK')}
                      />
                    }
                    label={<Typography className={classes.checkboxLabel}>TK</Typography>}
                  />
                </div>
              </div>
            </div>
          </form>
        </Paper>
        
        {/* Document upload pane */}
        <DocumentUploadPane 
          currentSessionId={currentSessionId}
          vectorstores={vectorstores}
          selectedVectorstore={selectedVectorstore}
          isLoadingVectorstores={isLoadingVectorstores}
          onVectorstoreChange={handleVectorstoreChange}
          token={token}
        />
      </div>
      
      {/* ... dialogs ... */}
      <Dialog
        open={helpDialogOpen}
        onClose={handleHelpClose}
        className={classes.helpDialog}
        aria-labelledby="help-dialog-title"
      >
        <DialogTitle id="help-dialog-title" className={classes.dialogTitle}>
          <Typography variant="h6">Multi-Agent Team System</Typography>
          <TooltipIconButton
            aria-label="close"
            className={classes.closeButton}
            onClick={handleHelpClose}
          >
            <CloseIcon />
          </TooltipIconButton>
        </DialogTitle>
        <DialogContent className={classes.dialogContent}>
          <Typography>
            In addition to the team's expert agents, all multi-agent teams come with the following system agents:
          </Typography>
          <ul style={{ listStyle: 'none', padding: 0 }}>
            <li className={classes.agentListItem}>
              <img src={robotIcon} alt="Robot" className={classes.robotIcon} />
              <div className={classes.agentDescription}>
                <Typography>
                  <strong>Agent Moderator</strong> - Identifies which agents are needed and creates tailored guidance to help agents think more deeply to address the user's query
                </Typography>
              </div>
            </li>
            <li className={classes.agentListItem}>
              <img src={robotIcon} alt="Robot" className={classes.robotIcon} />
              <div className={classes.agentDescription}>
                <Typography>
                  <strong>The Librarian</strong> - Runs advanced database information retrieval at the request of agents to help find the most relevant information to address the user's query
                </Typography>
              </div>
            </li>
            <li className={classes.agentListItem}>
              <img src={robotIcon} alt="Robot" className={classes.robotIcon} />
              <div className={classes.agentDescription}>
                <Typography>
                  <strong>Synthesis Agent</strong> - Consolidates agent collaborations, reports, and research results for final output to the user
                </Typography>
              </div>
            </li>
          </ul>
        </DialogContent>
        <DialogActions>
          <Button 
            onClick={handleHelpClose} 
            color="primary"
            variant="contained"
            style={{ borderRadius: '20px', textTransform: 'none' }}
          >
            Close
          </Button>
        </DialogActions>
      </Dialog>
      <Dialog
        open={promptHelpOpen}
        onClose={handlePromptHelpClose}
        className={classes.promptHelpDialog}
        aria-labelledby="prompt-help-dialog-title"
      >
        <DialogTitle id="prompt-help-dialog-title" className={classes.dialogTitle}>
          <Typography variant="h6">Effective Prompt Engineering Tips</Typography>
          <TooltipIconButton
            aria-label="close"
            className={classes.closeButton}
            onClick={handlePromptHelpClose}
          >
            <CloseIcon />
          </TooltipIconButton>
        </DialogTitle>
        <DialogContent className={classes.dialogContent}>
          <div className={classes.promptTip}>
            <LightbulbIcon className={classes.tipIcon} />
            <div>
              <Typography><strong>Be Specific and Clear</strong></Typography>
              <Typography>
                Instead of "How to make a website?", try "What are the key steps to create a responsive website using React and Material-UI for a small business?"
              </Typography>
            </div>
          </div>
          <div className={classes.promptTip}>
            <FormatListBulletedIcon className={classes.tipIcon} />
            <div>
              <Typography><strong>Break Down Complex Questions</strong></Typography>
              <Typography>
                For complex topics, break your query into smaller, focused questions. This helps get more detailed and accurate responses.
              </Typography>
            </div>
          </div>
          <div className={classes.promptTip}>
            <SchoolIcon className={classes.tipIcon} />
            <div>
              <Typography><strong>Provide Context</strong></Typography>
              <Typography>
                Include relevant background information and your level of expertise in the topic for more tailored responses.
              </Typography>
            </div>
          </div>
          <div className={classes.promptTip}>
            <TuneIcon className={classes.tipIcon} />
            <div>
              <Typography><strong>Iterate and Refine</strong></Typography>
              <Typography>
                If the response isn't quite what you need, refine your question or ask for clarification on specific points.
              </Typography>
            </div>
          </div>
        </DialogContent>
        <DialogActions>
          <Button 
            onClick={handlePromptHelpClose} 
            color="primary"
            variant="contained"
            style={{ borderRadius: '20px', textTransform: 'none' }}
          >
            Got it
          </Button>
        </DialogActions>
      </Dialog>
      <Dialog
        open={editDialogOpen}
        onClose={handleEditDialogClose}
        aria-labelledby="edit-session-dialog-title"
      >
        <DialogTitle id="edit-session-dialog-title">
          Edit Session Name
        </DialogTitle>
        <DialogContent>
          <TextField
            autoFocus
            margin="dense"
            label="Session Name"
            type="text"
            fullWidth
            value={editSessionName}
            onChange={(e) => setEditSessionName(e.target.value)}
            variant="outlined"
          />
        </DialogContent>
        <DialogActions>
          <Button onClick={handleEditDialogClose} color="primary">
            Cancel
          </Button>
          <Button 
            onClick={handleEditSessionSubmit} 
            color="primary"
            disabled={!editSessionName.trim() || editSessionName === editingSession?.name}
          >
            Save
          </Button>
        </DialogActions>
      </Dialog>
      
      {/* Delete Confirmation Dialog */}
      <Dialog
        open={deleteDialogOpen}
        onClose={() => {
          setDeleteDialogOpen(false);
          setDeleteSessionId(null);
          setDeleteSessionName('');
        }}
      >
        <DialogTitle>Confirm Deletion</DialogTitle>
        <DialogContent>
          <Typography variant="body1">
            Are you sure you want to delete the chat session "{deleteSessionName}"?
          </Typography>
          <Typography variant="body2" color="error" style={{ marginTop: '12px' }}>
            This action cannot be undone. All chat history in this session will be permanently deleted.
          </Typography>
        </DialogContent>
        <DialogActions>
          <Button 
            onClick={() => {
              setDeleteDialogOpen(false);
              setDeleteSessionId(null);
              setDeleteSessionName('');
            }}
            color="primary"
          >
            Cancel
          </Button>
          <Button 
            onClick={handleDeleteChat}
            variant="contained"
            startIcon={<DeleteIcon />}
            style={{ backgroundColor: 'transparent', color: 'white' , border: '1px solid red' }}
          >
            Delete
          </Button>
        </DialogActions>
      </Dialog>
    </Container>
  );
}

export default React.memo(DirectChat);<|MERGE_RESOLUTION|>--- conflicted
+++ resolved
@@ -2430,12 +2430,8 @@
   const [messages, setMessages] = useState({}); // Change from array to object indexed by sessionId
   const [chatSessions, setChatSessions] = useState([]);
   const [currentSessionId, setCurrentSessionId] = useState(null);
-<<<<<<< HEAD
   const [isLoading, setIsLoading] = useState(false);
-=======
   const [sendingSessions, setSendingSessions] = useState(new Set()); // Replace isLoading with Set
-  const [isFullscreen, setIsFullscreen] = useState(false);
->>>>>>> 385a344f
   const [helpDialogOpen, setHelpDialogOpen] = useState(false);
   const [promptHelpOpen, setPromptHelpOpen] = useState(false);
   const [showScrollTop, setShowScrollTop] = useState(false);
@@ -2942,7 +2938,6 @@
   return (
     <Container className={classes.root} maxWidth="xl">
       <div className={classes.chatContainer}>
-<<<<<<< HEAD
         <div className={classes.chatLog}>
           <div className={classes.uploadPaneContent}>
             <Box mb={3}>
@@ -3021,96 +3016,6 @@
           </div>
         </div>
         <Paper className={`${classes.chatArea} ${!currentSessionId ? 'disabled' : ''} ${state.isFullscreen ? classes.fullscreen : ''}`} elevation={3}>
-=======
-        {/* Chat log section */}
-        <Paper className={classes.chatLog} elevation={3}>
-          <Button 
-            variant="contained" 
-            color="primary" 
-            className={classes.newChatButton}
-            onClick={handleNewChat}
-          >
-            Start New Chat Session
-          </Button>
-          <List>
-            {chatSessions.map((session) => (
-              <React.Fragment key={session.id}>
-                <ListItem 
-                  button 
-                  className={classes.chatSessionItem}
-                  selected={session.id === currentSessionId}
-                  onClick={() => handleSelectSession(session.id)}
-                >
-                  <div style={{ flex: 1 }}>
-                    <ListItemText 
-                      primary={session.name} 
-                      secondary={
-                        <Typography 
-                          variant="caption" 
-                          color="textSecondary" 
-                          style={{ paddingTop: '0.25rem', display: 'block', fontSize: '0.75rem' }}
-                        >
-                          {new Date(session.created_at).toLocaleDateString('en-US', {
-                            month: 'long',
-                            day: 'numeric',
-                            year: 'numeric'
-                          })} {new Date(session.created_at).toLocaleTimeString('en-US', {
-                            hour: '2-digit',
-                            minute: '2-digit',
-                            hour12: false
-                          })}    •••    ID: {session.id.split('-')[0]}
-                        </Typography>
-                      }
-                    />
-                  </div>
-                  <div className={classes.sessionActions}>
-                    <Tooltip title="Edit" arrow placement="top">
-                      <TooltipIconButton
-                        edge="end"
-                        aria-label="edit"
-                        onClick={(e) => {
-                          e.stopPropagation(); // Prevent triggering session selection
-                          handleEditSession(session.id);
-                        }}
-                      >
-                        <EditIcon />
-                      </TooltipIconButton>
-                    </Tooltip>
-                    <Tooltip title="Delete" arrow placement="top">
-                      <TooltipIconButton
-                        edge="end"
-                        aria-label="delete"
-                        onClick={(e) => {
-                          e.stopPropagation(); // Prevent triggering session selection
-                          handleDeleteConfirmation(e, session.id);
-                        }}
-                      >
-                        <DeleteIcon />
-                      </TooltipIconButton>
-                    </Tooltip>
-                    <Tooltip title="Download" arrow placement="top">
-                      <TooltipIconButton
-                        edge="end"
-                        aria-label="download"
-                        onClick={(e) => {
-                          e.stopPropagation(); // Prevent triggering session selection
-                          handleDownloadSession(session.id);
-                        }}
-                      >
-                        <GetAppIcon />
-                      </TooltipIconButton>
-                    </Tooltip>
-                  </div>
-                </ListItem>
-                <Divider />
-              </React.Fragment>
-            ))}
-          </List>
-        </Paper>
-        
-        {/* Chat area */}
-        <Paper className={`${classes.chatArea} ${!currentSessionId ? 'disabled' : ''} ${isFullscreen ? classes.fullscreen : ''}`} elevation={3}>
->>>>>>> 385a344f
           {!currentSessionId && (
             <div className={classes.noSessionsOverlay}>
               <Typography variant="h6" color="textSecondary">
@@ -3133,18 +3038,13 @@
               >
                 FULLSCREEN
               </Typography>
-              <TooltipIconButton
+              <IconButton
                 className={classes.fullscreenButton}
                 onClick={toggleFullscreen}
                 size="small"
               >
-<<<<<<< HEAD
                 {state.isFullscreen ? <FullscreenExitIcon /> : <FullscreenIcon />}
               </IconButton>
-=======
-                {isFullscreen ? <FullscreenExitIcon /> : <FullscreenIcon />}
-              </TooltipIconButton>
->>>>>>> 385a344f
             </div>
           </div>
           <MessageArea 
