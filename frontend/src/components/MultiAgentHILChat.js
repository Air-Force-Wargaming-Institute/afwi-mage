--- conflicted
+++ resolved
@@ -2370,12 +2370,9 @@
 
 function MultiAgentHILChat() {
   const classes = useStyles();
-<<<<<<< HEAD
+  const { user, token } = useContext(AuthContext);
   const theme = useTheme(); // Add theme variable for the component
 
-=======
-  const { user, token } = useContext(AuthContext);
->>>>>>> 385a344f
   const { state, dispatch } = useHILChat();
   const messageEndRef = useRef(null);
   const messageAreaRef = useRef(null);
