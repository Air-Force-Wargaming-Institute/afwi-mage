import React, { useState, useContext, useEffect } from 'react';
import {
  Typography,
  Grid,
  Button,
  TextField,
  Box,
  List,
  ListItem,
  ListItemText,
  ListItemSecondaryAction,
  IconButton,
  Divider,
  CircularProgress,
  FormControl,
  InputLabel,
  Select,
  MenuItem,
  Tooltip,
  Chip,
  Table,
  TableBody,
  TableCell,
  TableContainer,
  TableHead,
  TableRow,
  Checkbox,
  Switch,
  Accordion,
  AccordionSummary,
  AccordionDetails,
  LinearProgress,
  Paper,
} from '@material-ui/core';
import { makeStyles } from '@material-ui/core/styles';
import DeleteIcon from '@material-ui/icons/Delete';
import StorageIcon from '@material-ui/icons/Storage';
import DescriptionIcon from '@material-ui/icons/Description';
import CreateIcon from '@material-ui/icons/Create';
import CheckCircleIcon from '@material-ui/icons/CheckCircle';
import InfoIcon from '@material-ui/icons/Info';
import FolderIcon from '@material-ui/icons/Folder';
import InsertDriveFileIcon from '@material-ui/icons/InsertDriveFile';
import ExpandMoreIcon from '@material-ui/icons/ExpandMore';
import LinkIcon from '@material-ui/icons/Link';
import RefreshIcon from '@material-ui/icons/Refresh';
import FileList from './FileList';
import axios from 'axios';
import '../App.css'; // Import the App.css styles
import { Link as RouterLink } from 'react-router-dom';
import BuildIcon from '@material-ui/icons/Build';
import StarIcon from '@material-ui/icons/Star';
<<<<<<< HEAD
import { 
  StyledContainer, 
  GradientBorderPaper, 
  AnimatedGradientPaper,
  SubtleGlowPaper,
  GradientText 
} from '../styles/StyledComponents';
=======
import { getApiUrl, getGatewayUrl } from '../config';
import { AuthContext } from '../contexts/AuthContext';
>>>>>>> 385a344f

// Keep minimal component-specific styles that aren't in App.css
const useStyles = makeStyles((theme) => ({
  root: {
    paddingTop: theme.spacing(10), // Add padding to prevent content from being hidden under the header
  },
  chipsContainer: {
    display: 'flex',
    flexWrap: 'wrap',
    marginTop: theme.spacing(1),
  },
  chip: {
    margin: theme.spacing(0.5),
  },
  fileCounter: {
    display: 'flex',
    justifyContent: 'space-between',
    marginTop: theme.spacing(2),
  },
  clearButton: {
    marginLeft: theme.spacing(1),
  },
  infoAccordion: {
    marginTop: theme.spacing(2),
    marginBottom: theme.spacing(2),
    boxShadow: 'none',
    border: `1px solid ${theme.palette.divider}`,
    borderRadius: '4px',
    '&:before': {
      display: 'none',
    },
  },
  accordionSummary: {
    backgroundColor: 'rgba(0, 0, 0, 0.03)',
  },
  accordionDetails: {
    display: 'block',
    padding: theme.spacing(1, 2, 2),
  },
  methodComparisonTable: {
    '& th': {
      fontWeight: 'bold',
      backgroundColor: 'rgba(0, 0, 0, 0.04)',
    },
  },
  infoBox: {
    padding: theme.spacing(2),
    backgroundColor: 'rgba(33, 150, 243, 0.05)',
    borderLeft: '4px solid #2196F3',
    borderRadius: '4px',
    marginBottom: theme.spacing(2),
  },
  tipItem: {
    marginBottom: theme.spacing(1),
  },
  progressWrapper: {
    marginTop: '16px',
    padding: '16px',
    borderRadius: '4px',
    border: `1px solid ${theme.palette.divider}`,
    backgroundColor: 'rgba(237, 247, 255, 0.8)',
    boxShadow: '0 2px 4px rgba(0, 0, 0, 0.05)',
  },
  jobIdText: {
    fontFamily: 'monospace',
    backgroundColor: 'rgba(0, 0, 0, 0.04)',
    padding: '2px 6px',
    borderRadius: '4px',
    margin: '0 4px',
  },
  progressBar: {
    height: '8px',
    borderRadius: '4px',
    marginTop: '12px',
    marginBottom: '12px',
  },
  nextStepsBox: {
    marginTop: '12px',
    padding: '12px',
    borderLeft: `4px solid ${theme.palette.primary.main}`,
    backgroundColor: 'rgba(25, 118, 210, 0.04)',
  },
  linkButton: {
    marginTop: '12px',
    textTransform: 'none',
  },
  sectionTitle: {
    color: theme.palette.text.primary,
    marginBottom: theme.spacing(3),
  },
  sectionSubtitle: {
    color: theme.palette.primary.main,
    marginBottom: theme.spacing(2),
  },
  paperHeader: {
    borderTop: `4px solid ${theme.palette.primary.main}`,
    borderRadius: '4px',
    padding: theme.spacing(2),
    height: '100%', 
    display: 'flex', 
    flexDirection: 'column',
  },
  iconBox: {
    marginRight: theme.spacing(1),
    display: 'flex',
    alignItems: 'center',
    justifyContent: 'center',
    width: 36,
    height: 36,
    borderRadius: '50%',
  },
  stepPaper: {
    padding: theme.spacing(3),
    height: '100%',
  },
  tableHeadCell: {
    color: theme.palette.common.white,
    fontWeight: 'bold',
    backgroundColor: theme.palette.primary.main,
  },
}));

function BuildRetrievalDatabases() {
  const classes = useStyles();
  const { user, token } = useContext(AuthContext);
  
  // State for file selection and management
  const [files, setFiles] = useState([]);
  const [selectedFiles, setSelectedFiles] = useState([]);
  const [currentFolder, setCurrentFolder] = useState('');
  const [loading, setLoading] = useState(false);
  const [error, setError] = useState(null);
  
  // State for vector store creation
  const [vectorStoreName, setVectorStoreName] = useState('');
  const [vectorStoreDescription, setVectorStoreDescription] = useState('');
  const [embeddingModel, setEmbeddingModel] = useState('nomic-embed-text');
  
  // Add state for paragraph-based chunking toggle
  const [useParagraphChunking, setUseParagraphChunking] = useState(true);
  
  // Parameters for paragraph chunking
  const [maxParagraphLength, setMaxParagraphLength] = useState(1500);
  const [minParagraphLength, setMinParagraphLength] = useState(200);
  
  // Parameters for fixed-size chunking
  const [chunkSize, setChunkSize] = useState(1000);
  const [chunkOverlap, setChunkOverlap] = useState(100);
  
  const [isCreating, setIsCreating] = useState(false);
  const [message, setMessage] = useState('');
  const [success, setSuccess] = useState(false);
  const [jobId, setJobId] = useState('');

  // Available embedding models
  const [embeddingModels, setEmbeddingModels] = useState([
    { id: 'nomic-embed-text', name: 'Nomic Embed Text' },
  ]);

  // Load embedding models from the backend
  useEffect(() => {
    fetchEmbeddingModels();
  }, []);

  // Load files from the document library
  useEffect(() => {
    fetchFiles(currentFolder);
  }, [currentFolder]);

  const fetchEmbeddingModels = async () => {
    try {
      const response = await axios.get(getGatewayUrl('/api/embedding/models'),
        {
          headers: {
            'Authorization': `Bearer ${token}`
          }
        }
      );
      if (Array.isArray(response.data)) {
        setEmbeddingModels(response.data);
      } else {
        console.error('Unexpected response format for embedding models:', response.data);
      }
    } catch (error) {
      console.error('Error fetching embedding models:', error);
      // Keep using the default models if fetch fails
    }
  };

  const fetchFiles = async (folder) => {
    setLoading(true);
    setError(null);
    
    try {
      // Use the EXTRACTION service to fetch files from the document library (consistent with ExtractComponent)
      const response = await axios.get(getGatewayUrl(`/api/extraction/files/?folder=${folder || ''}`),
        {
          headers: {
            'Authorization': `Bearer ${token}`
          }
        }
      );
      
      if (Array.isArray(response.data)) {
        setFiles(response.data);
        if (response.data.length === 0) {
          setError('No files found in the document library.');
        }
      } else {
        console.error('Unexpected response format:', response.data);
        setError('Error: Unexpected response format from server');
      }
    } catch (error) {
      console.error('Error fetching files:', error);
      setError(error.response?.data?.detail || 'Error loading files from document library. Please try again.');
      setMessage('Error fetching files. Please try again.');
      setSuccess(false);
    } finally {
      setLoading(false);
    }
  };

  const handleFolderClick = (folderName) => {
    const newPath = currentFolder ? `${currentFolder}/${folderName}` : folderName;
    setCurrentFolder(newPath);
  };

  const handleNavigateUp = () => {
    const pathParts = currentFolder.split('/');
    pathParts.pop();
    setCurrentFolder(pathParts.join('/'));
  };

  const handleRemoveFile = (filePath) => {
    setSelectedFiles(selectedFiles.filter(f => f !== filePath));
  };

  const handleCreateVectorStore = async () => {
    if (selectedFiles.length === 0) {
      setMessage('Please select at least one file to include in the vector store');
      setSuccess(false);
      return;
    }

    if (!vectorStoreName.trim()) {
      setMessage('Please provide a name for the vector store');
      setSuccess(false);
      return;
    }

    if (!vectorStoreDescription.trim()) {
      setMessage('Please provide a description for the vector store');
      setSuccess(false);
      return;
    }

    // Connect to the backend embedding service
    setIsCreating(true);
    setMessage('Creating vector store...');
    setSuccess(false);

    try {
      // Make the API call to create the vector store using the new endpoint
      const response = await axios.post(getGatewayUrl('/api/embedding/vectorstores'), {
        name: vectorStoreName,
        description: vectorStoreDescription,
        files: selectedFiles,
        embedding_model: embeddingModel,
        use_paragraph_chunking: useParagraphChunking,
        max_paragraph_length: parseInt(maxParagraphLength),
        min_paragraph_length: parseInt(minParagraphLength),
        chunk_size: parseInt(chunkSize),
        chunk_overlap: parseInt(chunkOverlap),
      }, {
        headers: {
          'Authorization': `Bearer ${token}`
        }
      });
      
      // Keep isCreating true if we got a job ID (async processing)
      if (response.data.success && response.data.job_id) {
        setMessage(`Vector store creation started. Job ID: ${response.data.job_id}`);
        setJobId(response.data.job_id);
        // Don't set isCreating to false here - keep it true while the job runs
      } else {
        // Only set isCreating to false if there's no job ID (immediate completion)
        setIsCreating(false);
        setMessage(response.data.message || `Vector store "${vectorStoreName}" creation initiated!`);
      }
      setSuccess(true);
      
      // Reset form after successful creation
      if (response.data.success) {
        // Optionally reset the form fields
        // setVectorStoreName('');
        // setVectorStoreDescription('');
        // setSelectedFiles([]);
      }
    } catch (error) {
      console.error('Error creating vector store:', error);
      setIsCreating(false);
      setMessage(error.response?.data?.detail || 'Error creating vector store. Please try again.');
      setSuccess(false);
    }
  };

  // These handlers are for the FileList component
  const handleDeleteFile = async (filename) => {
    try {
      await axios.delete(getGatewayUrl(`/api/upload/files/${filename}`),
        {
          headers: {
            'Authorization': `Bearer ${token}`
          }
        }
      );
      fetchFiles(currentFolder);
    } catch (error) {
      console.error('Error deleting file:', error);
      setError('Error deleting file. Please try again.');
    }
  };

  const handlePreviewFile = (file) => {
    // You could implement file preview functionality here
    console.log(`Would preview file: ${file.name}`);
  };

  const handleRenameFile = async (file) => {
    // This function would be properly implemented for the FileList component
    console.log(`Would rename file: ${file.name}`);
  };

  const handleRenameFolder = async (oldName, newName) => {
    // This function would be properly implemented for the FileList component
    console.log(`Would rename folder from ${oldName} to ${newName}`);
  };

  const handleDeleteFolder = async (folderName) => {
    // This function would be properly implemented for the FileList component
    console.log(`Would delete folder: ${folderName}`);
  };

  const handleMoveFile = async (file, target) => {
    // This function would be properly implemented for the FileList component
    console.log(`Would move file ${file.name} to ${target.name}`);
  };

  const handleUpdateSecurity = async (fileName, security) => {
    // This function would be properly implemented for the FileList component
    console.log(`Would update security for ${fileName} to ${security}`);
  };

  const handleBulkDelete = async () => {
    // This function would be properly implemented for the FileList component
    console.log(`Would bulk delete selected files`);
  };

  const handleBulkDownload = async () => {
    // This function would be properly implemented for the FileList component
    console.log(`Would bulk download selected files`);
  };

  const handleCreateFolder = async () => {
    // This function would be properly implemented for the FileList component
    console.log(`Would create a new folder`);
  };

  // Add a new function to handle checkbox selection
  const handleFileSelection = (filePath) => {
    if (selectedFiles.includes(filePath)) {
      setSelectedFiles(selectedFiles.filter(f => f !== filePath));
    } else {
      setSelectedFiles([...selectedFiles, filePath]);
    }
  };

  const isSelected = (filePath) => selectedFiles.includes(filePath);

  // Format date using the same format as ExtractComponent
  const formatDate = (dateString) => {
    const date = new Date(dateString);
    return date.toLocaleString('en-US', {
      year: 'numeric',
      month: 'short',
      day: '2-digit'
    });
  };

  // Sort files to ensure folders are always at the top
  const sortedFiles = React.useMemo(() => {
    // First, separate folders and files
    const folders = files.filter(f => f.type === 'folder');
    const nonFolders = files.filter(f => f.type !== 'folder');

    // Sort folders by name
    folders.sort((a, b) => a.name.localeCompare(b.name));

    // Sort non-folder files by name
    nonFolders.sort((a, b) => a.name.localeCompare(b.name));

    // Combine folders and files, with folders always at the top
    return [...folders, ...nonFolders];
  }, [files]);

  // Add a function to reset the form
  const handleResetForm = () => {
    setVectorStoreName('');
    setVectorStoreDescription('');
    setSelectedFiles([]);
    setMessage('');
    setSuccess(false);
    setJobId('');
    setIsCreating(false);
  };

  return (
    <StyledContainer maxWidth="xl">
      <AnimatedGradientPaper elevation={3} className={classes.root}>
        <Box mb={3}>
        <GradientText variant="h1" fontWeight="600" fontSize={'4rem'} gutterBottom>
        Build Retrieval Databases
          </GradientText>
        
          <Grid container spacing={2}>
            <Grid item xs={12} sm={4}>
              <Paper elevation={2} style={{ borderTop: `4px solid #3f51b5` }} className={classes.paperHeader}>
                <Box display="flex" alignItems="center" mb={1}>
                  <Box 
                    className={classes.iconBox}
                    bgcolor="#e8eaf6"
                  >
                    <InfoIcon style={{ color: '#3f51b5', fontSize: 20 }} />
                  </Box>
                  <Typography variant="subtitle2">What is a Vector Store?</Typography>
                </Box>
                <Typography variant="body2">
                  A specialized database that stores document content as numerical vectors called "embeddings". These mathematical representations of text capture their semantic meaning, allowing LLMs to understand concepts and relationships beyond simple keyword matching.
                </Typography>
              </Paper>
            </Grid>
            
            <Grid item xs={12} sm={4}>
              <Paper elevation={2} style={{ borderTop: `4px solid #00897b` }} className={classes.paperHeader}>
                <Box display="flex" alignItems="center" mb={1}>
                  <Box 
                    className={classes.iconBox}
                    bgcolor="#e0f2f1"
                  >
                    <BuildIcon style={{ color: '#00897b', fontSize: 20 }} />
                  </Box>
                  <Typography variant="subtitle2">How It Works</Typography>
                </Box>
                <Typography variant="body2">
                  During indexing (the process of creating the vector store), an embedding model transforms your documents into high-dimensional vectors. When querying, the text of your question undergoes the same transformation, enabling "semantic search" allowing the LLM to find contextually similar content rather than just exact phrase matches.
                </Typography>
              </Paper>
            </Grid>
            
            <Grid item xs={12} sm={4}>
              <Paper elevation={2} style={{ borderTop: `4px solid #f57c00` }} className={classes.paperHeader}>
                <Box display="flex" alignItems="center" mb={1}>
                  <Box 
                    className={classes.iconBox}
                    bgcolor="#fff3e0"
                  >
                    <StarIcon style={{ color: '#f57c00', fontSize: 20 }} />
                  </Box>
                  <Typography variant="subtitle2">Benefits</Typography>
                </Box>
                <Typography variant="body2">
                  Vector stores enable LLMs to provide more relevant answers grounded in your specific documents, especially if the information in your docs was not in the LLM's training data. This significantly reduces hallucinations (fabricated information), and supports citation of sources by providing the LLM with improved context awareness and knowledge retrieval.
                </Typography>
              </Paper>
            </Grid>
          </Grid>
        </Box>
      
        <Grid container spacing={3}>
          {/* Step 1: Select Files */}
          <Grid item xs={12} md={4}>
            <GradientBorderPaper elevation={3} className={classes.stepPaper}>
              <Typography variant="h6" className={classes.sectionSubtitle} gutterBottom>
                Step 1: Select Documents
                <Tooltip title="Select documents from your library to include in the vector store">
                  <InfoIcon fontSize="small" style={{ marginLeft: 8, verticalAlign: 'middle' }} />
                </Tooltip>
              </Typography>
              <Typography variant="body2" color="textSecondary" paragraph>
                Choose documents from your library to include in the vector store.
              </Typography>
            
              {/* Root navigation button */}
              <Button 
                variant="outlined" 
                onClick={() => setCurrentFolder('')}
                style={{ 
                  marginBottom: '16px', 
                  borderColor: '#e0e0e0',
                  backgroundColor: '#f5f5f5',
                  padding: '4px 16px'
                }}
              >
                Root
              </Button>
            
              {currentFolder && (
                <Typography variant="body2" color="textSecondary" paragraph>
                  Current Path: {currentFolder}
                  <Button 
                    size="small" 
                    color="primary" 
                    onClick={handleNavigateUp}
                    style={{ marginLeft: '8px' }}
                  >
                    Go Up
                  </Button>
                </Typography>
              )}
            
              <Box style={{ height: '500px', overflow: 'auto' }}>
                {loading ? (
                  <Box display="flex" justifyContent="center" alignItems="center" height="100%">
                    <CircularProgress />
                  </Box>
                ) : error ? (
                  <Box display="flex" justifyContent="center" alignItems="center" height="100%" p={2}>
                    <Typography color="error" align="center">
                      {error}
                    </Typography>
                  </Box>
                ) : (
                  <TableContainer component={Paper} style={{ boxShadow: 'none' }}>
                    <Table size="small">
                      <TableHead>
                        <TableRow>
                          <TableCell padding="checkbox" className={classes.tableHeadCell}>
                            <Checkbox 
                              indeterminate={selectedFiles.length > 0 && selectedFiles.length < files.filter(f => f.type !== 'folder').length}
                              checked={files.filter(f => f.type !== 'folder').length > 0 && 
                                      selectedFiles.length === files.filter(f => f.type !== 'folder').length}
                              onChange={() => {
                                if (selectedFiles.length === files.filter(f => f.type !== 'folder').length) {
                                  setSelectedFiles([]);
                                } else {
                                  const allFilePaths = files
                                    .filter(f => f.type !== 'folder')
                                    .map(f => currentFolder ? `${currentFolder}/${f.name}` : f.name);
                                  setSelectedFiles(allFilePaths);
                                }
                              }}
                              style={{ color: 'white' }}
                              disabled={files.filter(f => f.type !== 'folder').length === 0}
                            />
                          </TableCell>
                          <TableCell className={classes.tableHeadCell}>Name</TableCell>
                          <TableCell className={classes.tableHeadCell}>Upload Date</TableCell>
                          <TableCell className={classes.tableHeadCell}>Classification</TableCell>
                        </TableRow>
                      </TableHead>
                      <TableBody>
                        {sortedFiles.map((file, index) => {
                          const isFolder = file.type === 'folder';
                          const filePath = currentFolder 
                            ? `${currentFolder}/${file.name}`
                            : file.name;
                        
                          return (
                            <React.Fragment key={file.name}>
                              {index > 0 && 
                               sortedFiles[index].type !== 'folder' && 
                               sortedFiles[index - 1].type === 'folder' && (
                                <TableRow>
                                  <TableCell colSpan={4} style={{ padding: '4px 0', backgroundColor: '#f5f5f5' }} />
                                </TableRow>
                              )}
                              <TableRow 
                                hover
                              >
                                <TableCell padding="checkbox">
                                  {!isFolder && (
                                    <Checkbox
                                      checked={isSelected(filePath)}
                                      onChange={() => handleFileSelection(filePath)}
                                      disabled={isFolder}
                                    />
                                  )}
                                </TableCell>
                                <TableCell 
                                  style={{ cursor: isFolder ? 'pointer' : 'default' }}
                                  onClick={isFolder ? () => handleFolderClick(file.name) : undefined}
                                >
                                  {isFolder ? (
                                    <Box display="flex" alignItems="center">
                                      <FolderIcon style={{ color: '#FFC107', marginRight: '8px' }} fontSize="small" />
                                      {file.name}
                                    </Box>
                                  ) : (
                                    <Box display="flex" alignItems="center">
                                      <InsertDriveFileIcon style={{ color: '#2196F3', marginRight: '8px' }} fontSize="small" />
                                      {file.name}
                                    </Box>
                                  )}
                                </TableCell>
                                <TableCell>
                                  {file.type !== 'folder' && file.uploadDate ? formatDate(file.uploadDate) : ''}
                                </TableCell>
                                <TableCell 
                                  style={{ 
                                    color: file.classification === 'UNCLASSIFIED' ? 'green' : 
                                          file.classification ? 'red' : 'inherit'
                                  }}
                                >
                                  {file.type !== 'folder' && file.classification}
                                </TableCell>
                              </TableRow>
                            </React.Fragment>
                          );
                        })}
                      </TableBody>
                    </Table>
                  </TableContainer>
                )}
              </Box>
            </GradientBorderPaper>
          </Grid>

          {/* Step 2: Review Selected Files */}
          <Grid item xs={12} md={4}>
            <SubtleGlowPaper elevation={3} className={classes.stepPaper}>
              <Typography variant="h6" className={classes.sectionSubtitle} gutterBottom>
                Step 2: Review Selected Documents
                <Tooltip title="Review the documents you've selected for your vector store">
                  <InfoIcon fontSize="small" style={{ marginLeft: 8, verticalAlign: 'middle' }} />
                </Tooltip>
              </Typography>
              <Typography variant="body2" color="textSecondary" paragraph>
                Review the documents you've selected for your vector store.
              </Typography>
              <Box style={{ height: '500px', overflow: 'auto' }}>
                {selectedFiles.length > 0 ? (
                  <List>
                    {selectedFiles.map((filePath, index) => (
                      <ListItem key={filePath}>
                        <ListItemText 
                          primary={filePath.split('/').pop()} 
                          secondary={`Selected for embedding`} 
                        />
                        <ListItemSecondaryAction>
                          <IconButton edge="end" aria-label="delete" onClick={() => handleRemoveFile(filePath)}>
                            <DeleteIcon />
                          </IconButton>
                        </ListItemSecondaryAction>
                      </ListItem>
                    ))}
                  </List>
                ) : (
                  <Box display="flex" justifyContent="center" alignItems="center" height="100%">
                    <Typography variant="body1" color="textSecondary">
                      No documents selected.<br />Please select documents from Step 1.
                    </Typography>
                  </Box>
                )}
              </Box>
              <Box className={classes.fileCounter} style={{ marginTop: '16px' }}>
                <Chip
                  icon={<DescriptionIcon />}
                  label={`${selectedFiles.length} document${selectedFiles.length !== 1 ? 's' : ''} selected`}
                  color={selectedFiles.length > 0 ? "primary" : "default"}
                  variant="outlined"
                />
                {selectedFiles.length > 0 && (
                  <Button 
                    variant="outlined" 
                    color="secondary" 
                    size="small"
                    onClick={() => setSelectedFiles([])}
                    startIcon={<DeleteIcon />}
                  >
                    Clear All
                  </Button>
                )}
              </Box>
            </SubtleGlowPaper>
          </Grid>

          {/* Step 3: Configure and Create Vector Store */}
          <Grid item xs={12} md={4}>
            <GradientBorderPaper elevation={3} className={classes.stepPaper}>
              <Typography variant="h6" className={classes.sectionSubtitle} gutterBottom>
                Step 3: Create Vector Store
                <Tooltip title="Configure and create your vector store for retrieval-augmented generation">
                  <InfoIcon fontSize="small" style={{ marginLeft: 8, verticalAlign: 'middle' }} />
                </Tooltip>
              </Typography>
              <Typography variant="body2" color="textSecondary" paragraph>
                Configure and create your vector store for retrieval-augmented generation.
              </Typography>
            
              <form noValidate>
                <TextField
                  label="Vector Store Name"
                  variant="outlined"
                  fullWidth
                  margin="normal"
                  value={vectorStoreName}
                  onChange={(e) => setVectorStoreName(e.target.value)}
                  required
                  size="small"
                  placeholder="Enter a name for your vector store"
                />
              
                <TextField
                  label="Description"
                  variant="outlined"
                  fullWidth
                  margin="normal"
                  value={vectorStoreDescription}
                  onChange={(e) => setVectorStoreDescription(e.target.value)}
                  multiline
                  rows={3}
                  size="small"
                  required
                  placeholder="Enter a description of this vector store"
                />

                <Divider style={{ margin: '16px 0 8px 0' }} />
                <Typography variant="subtitle1" fontWeight="600" style={{ marginBottom: '8px' }}>
                  Embedding Configuration
                </Typography>

                <FormControl fullWidth margin="normal" variant="outlined" size="small">
                  <InputLabel id="embedding-model-label">Embedding Model</InputLabel>
                  <Select
                    labelId="embedding-model-label"
                    id="embedding-model"
                    value={embeddingModel}
                    onChange={(e) => setEmbeddingModel(e.target.value)}
                    label="Embedding Model"
                  >
                    {embeddingModels.map((model) => (
                      <MenuItem key={model.id} value={model.id}>
                        {model.name}
                      </MenuItem>
                    ))}
                  </Select>
                </FormControl>

                <Divider style={{ margin: '16px 0 8px 0' }} />
                <Typography variant="subtitle1" fontWeight="600" gutterBottom>
                  Text Chunking Method
                </Typography>
              
                <FormControl component="fieldset" style={{ marginBottom: '16px' }}>
                  <Grid container alignItems="center" spacing={2}>
                    <Grid item>
                      <Typography variant="body2">Fixed Size</Typography>
                    </Grid>
                    <Grid item>
                      <Switch
                        checked={useParagraphChunking}
                        onChange={(e) => setUseParagraphChunking(e.target.checked)}
                        color="primary"
                        name="chunking-toggle"
                      />
                    </Grid>
                    <Grid item>
                      <Typography variant="body2">Paragraph-Based</Typography>
                    </Grid>
                  </Grid>
                </FormControl>
              
                <Typography variant="body2" color="textSecondary" style={{ marginBottom: '8px' }}>
                  {useParagraphChunking ? 
                    "Paragraph-based chunking splits text by natural paragraphs, preserving context and coherence." : 
                    "Fixed size chunking splits text into equal-sized chunks with specified overlap."
                  }
                </Typography>

                {/* New Chunking Method Information Accordion */}
                <Accordion className={classes.infoAccordion}>
                  <AccordionSummary
                    expandIcon={<ExpandMoreIcon />}
                    className={classes.accordionSummary}
                  >
                    <Typography variant="body2">
                      <InfoIcon fontSize="small" style={{ verticalAlign: 'middle', marginRight: '8px' }} />
                      Chunking Methods Explained
                    </Typography>
                  </AccordionSummary>
                  <AccordionDetails className={classes.accordionDetails}>
                    <TableContainer component={Paper} style={{ marginBottom: '16px' }} className={classes.methodComparisonTable}>
                      <Table size="small">
                        <TableHead>
                          <TableRow>
                            <TableCell></TableCell>
                            <TableCell>Paragraph-Based</TableCell>
                            <TableCell>Fixed-Size</TableCell>
                          </TableRow>
                        </TableHead>
                        <TableBody>
                          <TableRow>
                            <TableCell component="th" scope="row">Best For</TableCell>
                            <TableCell>
                              • Well-structured documents<br />
                              • Articles, reports, books<br />
                              • Documents with logical sections
                            </TableCell>
                            <TableCell>
                              • Code or technical content<br />
                              • Dense text without clear paragraphs<br />
                              • OCR'd documents with poor structure
                            </TableCell>
                          </TableRow>
                          <TableRow>
                            <TableCell component="th" scope="row">Advantages</TableCell>
                            <TableCell>
                              • Preserves natural context<br />
                              • Better for Q&A on specific topics<br />
                              • More coherent retrieval results
                            </TableCell>
                            <TableCell>
                              • Consistent chunk sizes<br />
                              • More predictable token usage<br />
                              • Works with any document type
                            </TableCell>
                          </TableRow>
                          <TableRow>
                            <TableCell component="th" scope="row">Considerations</TableCell>
                            <TableCell>
                              • Variable chunk sizes<br />
                              • May struggle with poorly formatted text<br />
                              • Requires good paragraph detection
                            </TableCell>
                            <TableCell>
                              • May split mid-paragraph<br />
                              • Can break contextual understanding<br />
                              • Requires tuning overlap carefully
                            </TableCell>
                          </TableRow>
                        </TableBody>
                      </Table>
                    </TableContainer>

                    <Typography variant="subtitle2" gutterBottom>Parameter Recommendations</Typography>
                  
                    {/* Paragraph Chunking Tips */}
                    <Box className={classes.infoBox} style={{ display: useParagraphChunking ? 'block' : 'none' }}>
                      <Typography variant="subtitle2" gutterBottom>
                        Paragraph Chunking Parameters
                      </Typography>
                    
                      <Typography variant="body2" className={classes.tipItem}>
                        <strong>Max Paragraph Length (1500 default):</strong> Maximum characters in a single chunk.
                      </Typography>
                      <ul>
                        <li><Typography variant="body2">Lower values (800-1200): Use for dense technical content or when you need more specific retrievals.</Typography></li>
                        <li><Typography variant="body2">Higher values (1500-3000): Better for narrative content where more context improves understanding.</Typography></li>
                        <li><Typography variant="body2">Recommendation: Start with 1500 and adjust based on retrieval quality.</Typography></li>
                      </ul>
                    
                      <Typography variant="body2" className={classes.tipItem}>
                        <strong>Min Paragraph Length (200 default):</strong> Minimum characters before paragraphs are merged.
                      </Typography>
                      <ul>
                        <li><Typography variant="body2">Lower values (20-50): Preserves short paragraphs like bullet points and section headers.</Typography></li>
                        <li><Typography variant="body2">Higher values (100-200): Combines short paragraphs for more substantial chunks.</Typography></li>
                        <li><Typography variant="body2">Recommendation: 200 works well for most documents with normal formatting.</Typography></li>
                      </ul>
                    </Box>
                  
                    {/* Fixed Chunking Tips */}
                    <Box className={classes.infoBox} style={{ display: useParagraphChunking ? 'none' : 'block' }}>
                      <Typography variant="subtitle2" gutterBottom>
                        Fixed Size Chunking Parameters
                      </Typography>
                    
                      <Typography variant="body2" className={classes.tipItem}>
                        <strong>Chunk Size (1000 default):</strong> Number of characters per chunk.
                      </Typography>
                      <ul>
                        <li><Typography variant="body2">Lower values (500-800): Creates more chunks, better for precise retrieval of specific facts.</Typography></li>
                        <li><Typography variant="body2">Higher values (1200-2000): Better for understanding broader contexts and concepts.</Typography></li>
                        <li><Typography variant="body2">Recommendation: 1000 is a good starting point for general purpose use.</Typography></li>
                      </ul>
                    
                      <Typography variant="body2" className={classes.tipItem}>
                        <strong>Chunk Overlap (100 default):</strong> Number of characters that overlap between chunks.
                      </Typography>
                      <ul>
                        <li><Typography variant="body2">Lower values (50-100): Reduces storage requirements and processing time.</Typography></li>
                        <li><Typography variant="body2">Higher values (150-300): Improves context preservation across chunk boundaries.</Typography></li>
                        <li><Typography variant="body2">Recommendation: Use 10-20% of your chunk size (e.g., 100-200 for a 1000 chunk size).</Typography></li>
                      </ul>
                    </Box>
                  
                    <Typography variant="body2" style={{ marginTop: '16px', fontStyle: 'italic' }}>
                      Note: For both methods, you can start with the defaults and adjust based on the quality of responses
                      you get when querying your vectorstore.
                    </Typography>
                  </AccordionDetails>
                </Accordion>

                {useParagraphChunking ? (
                  // Paragraph chunking parameters
                  <Grid container spacing={2}>
                    <Grid item xs={6}>
                      <TextField
                        label="Max Paragraph Length"
                        variant="outlined"
                        fullWidth
                        type="number"
                        value={maxParagraphLength}
                        onChange={(e) => setMaxParagraphLength(Number(e.target.value))}
                        size="small"
                        InputProps={{ inputProps: { min: 100, max: 5000 } }}
                        helperText="Maximum characters per paragraph"
                      />
                    </Grid>
                    <Grid item xs={6}>
                      <TextField
                        label="Min Paragraph Length"
                        variant="outlined"
                        fullWidth
                        type="number"
                        value={minParagraphLength}
                        onChange={(e) => setMinParagraphLength(Number(e.target.value))}
                        size="small"
                        InputProps={{ inputProps: { min: 10, max: 500 } }}
                        helperText="Minimum characters before merging"
                      />
                    </Grid>
                  </Grid>
                ) : (
                  // Fixed size chunking parameters
                  <Grid container spacing={2}>
                    <Grid item xs={6}>
                      <TextField
                        label="Chunk Size"
                        variant="outlined"
                        fullWidth
                        type="number"
                        value={chunkSize}
                        onChange={(e) => setChunkSize(Number(e.target.value))}
                        size="small"
                        InputProps={{ inputProps: { min: 100, max: 4000 } }}
                        helperText="Characters per chunk"
                      />
                    </Grid>
                    <Grid item xs={6}>
                      <TextField
                        label="Chunk Overlap"
                        variant="outlined"
                        fullWidth
                        type="number"
                        value={chunkOverlap}
                        onChange={(e) => setChunkOverlap(Number(e.target.value))}
                        size="small"
                        InputProps={{ inputProps: { min: 0, max: 1000 } }}
                        helperText="Overlap between chunks"
                      />
                    </Grid>
                  </Grid>
                )}

                <Divider style={{ margin: '16px 0 8px 0' }} />
                <Typography variant="body2" color="textSecondary" style={{ marginTop: '16px' }}>
                  Selected File Types:
                </Typography>
                <Box className={classes.chipsContainer}>
                  {selectedFiles.length > 0 ? (
                    [...new Set(selectedFiles.map(f => f.split('.').pop().toUpperCase()))].map(fileType => (
                      <Chip 
                        key={fileType} 
                        label={fileType} 
                        className={classes.chip} 
                        size="small" 
                        color="primary"
                      />
                    ))
                  ) : (
                    <Typography variant="body2" color="textSecondary">
                      No files selected
                    </Typography>
                  )}
                </Box>
              
                <Divider style={{ margin: '16px 0' }} />
              
                <Button
                  variant="contained"
                  color="primary"
                  fullWidth
                  startIcon={isCreating ? <CircularProgress size={20} color="inherit" /> : <CreateIcon />}
                  onClick={handleCreateVectorStore}
                  disabled={isCreating || selectedFiles.length === 0 || !vectorStoreName.trim() || !vectorStoreDescription.trim()}
                  style={{ marginTop: '16px' }}
                >
                  {isCreating && jobId 
                    ? 'Vector Store Creation In Progress...' 
                    : isCreating 
                      ? 'Creating Vector Store...' 
                      : 'Create Vector Store'}
                </Button>
              
                {message && success && jobId && (
                  <Paper elevation={1} className={classes.progressWrapper}>
                    <Typography variant="subtitle1" style={{ fontWeight: 500, display: 'flex', alignItems: 'center' }}>
                      <CheckCircleIcon fontSize="small" style={{ marginRight: 8, color: '#4caf50' }} />
                      Vector Store Creation Started
                    </Typography>
                  
                    <Typography variant="body2" style={{ marginTop: 8 }}>
                      Your vector store <strong>{vectorStoreName}</strong> is being created. This process may take several minutes depending on the number and size of files.
                    </Typography>
                  
                    <Typography variant="body2" style={{ marginTop: 8, display: 'flex', alignItems: 'center' }}>
                      Job ID: <span className={classes.jobIdText}>{jobId}</span>
                    </Typography>
                  
                    <LinearProgress variant="indeterminate" className={classes.progressBar} />
                  
                    <Box className={classes.nextStepsBox}>
                      <Typography variant="subtitle2">
                        Next Steps:
                      </Typography>
                      <Typography variant="body2" style={{ marginTop: 4 }}>
                        • Your vector store will be available in the Manage Retrieval Databases page when ready.
                      </Typography>
                      <Typography variant="body2">
                        • You can use the Manage Retrieval Databases page to view, query, and manage your vector stores.
                      </Typography>
                    
                      <Button
                        component={RouterLink}
                        to="/retrieval/manage-databases"
                        variant="outlined"
                        color="primary"
                        size="small"
                        className={classes.linkButton}
                        startIcon={<LinkIcon />}
                      >
                        Go to Vector Store Management
                      </Button>
                    
                      <Button
                        variant="outlined"
                        color="secondary"
                        size="small"
                        className={classes.linkButton}
                        startIcon={<RefreshIcon />}
                        onClick={handleResetForm}
                        style={{ marginLeft: '8px' }}
                        disabled={isCreating}
                      >
                        Create Another Vector Store
                      </Button>
                    </Box>
                  </Paper>
                )}
              
                {message && (success && !jobId || !success) && (
                  <Box bgcolor={success ? 'rgba(33, 150, 243, 0.05)' : 'rgba(244, 67, 54, 0.05)'} 
                       border={`1px solid ${success ? 'rgba(33, 150, 243, 0.3)' : 'rgba(244, 67, 54, 0.3)'}`}
                       borderRadius={1}
                       p={1.5}
                       mt={2}
                  >
                    <Typography 
                      variant="body2" 
                      style={{ 
                        display: 'flex', 
                        alignItems: 'center',
                        color: success ? '#2196f3' : '#f44336' 
                      }}
                    >
                      {success && <CheckCircleIcon fontSize="small" style={{ marginRight: 8 }} />}
                      {message}
                    </Typography>
                  </Box>
                )}
              </form>
            </GradientBorderPaper>
          </Grid>
        </Grid>
      </AnimatedGradientPaper>
    </StyledContainer>
  );
}

export default BuildRetrievalDatabases;<|MERGE_RESOLUTION|>--- conflicted
+++ resolved
@@ -50,7 +50,8 @@
 import { Link as RouterLink } from 'react-router-dom';
 import BuildIcon from '@material-ui/icons/Build';
 import StarIcon from '@material-ui/icons/Star';
-<<<<<<< HEAD
+import { getApiUrl, getGatewayUrl } from '../config';
+import { AuthContext } from '../contexts/AuthContext';
 import { 
   StyledContainer, 
   GradientBorderPaper, 
@@ -58,10 +59,6 @@
   SubtleGlowPaper,
   GradientText 
 } from '../styles/StyledComponents';
-=======
-import { getApiUrl, getGatewayUrl } from '../config';
-import { AuthContext } from '../contexts/AuthContext';
->>>>>>> 385a344f
 
 // Keep minimal component-specific styles that aren't in App.css
 const useStyles = makeStyles((theme) => ({
