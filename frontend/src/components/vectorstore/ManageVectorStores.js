--- conflicted
+++ resolved
@@ -62,7 +62,8 @@
 import TableChartIcon from '@material-ui/icons/TableChart';
 import CloudOffIcon from '@material-ui/icons/CloudOff';
 import CloseIcon from '@material-ui/icons/Close';
-<<<<<<< HEAD
+import { AuthContext } from '../../contexts/AuthContext';
+import { getApiUrl, getGatewayUrl } from '../../config';
 import { 
   StyledContainer, 
   GradientBorderPaper, 
@@ -72,10 +73,6 @@
   GradientBorderCard,
   HighContrastGradientPaper 
 } from '../../styles/StyledComponents';
-=======
-import { AuthContext } from '../../contexts/AuthContext';
-import { getApiUrl, getGatewayUrl } from '../../config';
->>>>>>> 385a344f
 
 // Import the vector store service for API integration
 import { 
