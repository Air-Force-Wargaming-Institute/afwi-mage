--- conflicted
+++ resolved
@@ -9,11 +9,8 @@
 import UpdateIcon from '@material-ui/icons/Update';
 import PlayArrowIcon from '@material-ui/icons/PlayArrow';
 import AddIcon from '@material-ui/icons/Add';
-<<<<<<< HEAD
-=======
 import { useWargameService } from '../../../services/wargameService';
 import { Dialog, DialogActions, DialogContent, DialogContentText, DialogTitle } from '@material-ui/core';
->>>>>>> d1e8cbff
 
 const useStyles = makeStyles((theme) => ({
   card: {
@@ -84,73 +81,12 @@
   const [selectedWargame, setSelectedWargame] = useState(null);
   const [isConfirmDeleteOpen, setIsConfirmDeleteOpen] = useState(false);
   const [wargameToDelete, setWargameToDelete] = useState(null);
-<<<<<<< HEAD
-  
-  // Initialize with mock data - we'll use localStorage to persist wargames
-  const [wargameBuilds, setWargameBuilds] = useState(() => {
-    try {
-      // Try to load wargames from localStorage
-      const savedWargames = localStorage.getItem('wargameBuilds');
-      if (savedWargames) {
-        return JSON.parse(savedWargames);
-      }
-      
-      // Default mock data if no saved wargames
-      return [
-        { 
-          id: '1', 
-          name: 'East Asia Confrontation', 
-          description: 'Analysis of potential conflicts in the South China Sea',
-          createdAt: null,
-          modifiedAt: null,
-          lastExecuted: null,
-          securityClassification: 'UNCLASSIFIED'
-        },
-        { 
-          id: '2', 
-          name: 'European Energy Crisis', 
-          description: 'Experimentation of European responses to energy infrastructure disruption',
-          createdAt: null,
-          modifiedAt: null,
-          lastExecuted: null,
-          securityClassification: 'CONFIDENTIAL'
-        },
-        { 
-          id: '3', 
-          name: 'EUCOM & PACOM Dual Theater Wargame', 
-          description: 'Experimentation of a global crisis, dual theater wargame in European and Pacific theaters',
-          createdAt: null,
-          modifiedAt: null,
-          lastExecuted: null,
-          securityClassification: 'CONFIDENTIAL'
-        },
-      ];
-    } catch (error) {
-      console.error("Error loading wargame builds from localStorage:", error);
-      return [];
-    }
-  });
-=======
   const [wargameBuilds, setWargameBuilds] = useState([]);
   const [loading, setLoading] = useState(true);
   const [error, setError] = useState(null);
   const { listWargames, deleteWargame, getWargame, createWargame } = useWargameService();
->>>>>>> d1e8cbff
-
-  // Save wargames to localStorage whenever they change
+
   useEffect(() => {
-<<<<<<< HEAD
-    try {
-      localStorage.setItem('wargameBuilds', JSON.stringify(wargameBuilds));
-    } catch (error) {
-      console.error("Error saving wargame builds to localStorage:", error);
-    }
-  }, [wargameBuilds]);
-
-  const handleOpenCreateModal = () => {
-    setIsCreateModalOpen(true);
-  };
-=======
     const fetchWargames = async () => {
       try {
         setLoading(true);
@@ -167,7 +103,10 @@
     };
     fetchWargames();
   }, [listWargames]);
->>>>>>> d1e8cbff
+
+  const handleOpenCreateModal = () => {
+    setIsCreateModalOpen(true);
+  };
 
   const handleCloseCreateModal = () => {
     setIsCreateModalOpen(false);
