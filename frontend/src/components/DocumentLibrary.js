import React, { useEffect, useCallback, useContext, useRef, useState } from 'react';
import {
  Container,
  Paper,
  Typography,
  Button,
  IconButton,
  Table,
  TableBody,
  TableCell,
  TableContainer,
  TableHead,
  TableRow,
  Grid,
  Checkbox,
  Toolbar,
  Tooltip,
  Dialog,
  DialogTitle,
  DialogContent,
  DialogActions,
  DialogContentText,
  TextField,
  Breadcrumbs,
  Link,
  List,
  ListItem,
  ListItemText,
  Select,
  MenuItem,
  CircularProgress,
  Box,
  Snackbar,
  useTheme
} from '@material-ui/core';
import { makeStyles } from '@material-ui/core/styles';
import {
  CloudUpload as UploadIcon,
  Visibility as ViewIcon,
  Description as FileIcon,
  Folder as FolderIcon,
  CreateNewFolder as CreateFolderIcon,
  ArrowBack as ArrowBackIcon,
  DragIndicator as DragIcon,
  Reply as MoveUpIcon,
  Mic as MicIcon,
} from '@material-ui/icons';
import FilePreview from './FilePreview';
import axios from 'axios';
import { getApiUrl, getGatewayUrl } from '../config';
import { AuthContext } from '../contexts/AuthContext';
import { useDocumentLibrary, ACTIONS } from '../contexts/DocumentLibraryContext';
import { StyledContainer, GradientBorderPaper, useContainerStyles, GradientText } from '../styles/StyledComponents';
import { DeleteButton, DownloadButton, EditButton, ViewButton } from '../styles/ActionButtons';

const SECURITY_CLASSIFICATIONS = [
  "SELECT A CLASSIFICATION",
  "Unclassified",
  "Unclassified//REL TO USA, UK",
  "Unclassified//REL TO USA, FVEY",
  "For Official Use Only (FOUO)",
  "Controlled Unclassified Information (CUI)",
  "Confidential",
  "Confidential//REL TO USA, UK",
  "Confidential//REL TO USA, FVEY",
  "Secret",
  "Secret//NOFORN",
  "Secret//REL TO USA, UK",
  "Secret//REL TO USA, AUS, CAN, NZ (FVEY)",
  "Top Secret",
  "Top Secret//NOFORN",
  "Top Secret//REL TO USA, UK",
  "Top Secret//REL TO USA, FVEY",
  "Top Secret//Sensitive Compartmented Information (TS//SCI)",
  "Top Secret//SCI//NOFORN",
  "Top Secret//SCI//REL TO USA, UK",
  "Top Secret//SCI//REL TO USA, FVEY",
  "Top Secret//Special Access Program (TS//SAP)",
  "Top Secret//SAP//NOFORN",
  "Top Secret//SAP//REL TO USA, UK",
  "Top Secret//SAP//REL TO USA, FVEY",
  "Top Secret//SI (Special Intelligence)",
  "Top Secret//SI//NOFORN",
  "Top Secret//SI//REL TO USA, UK",
  "Top Secret//TK (Talent Keyhole)",
  "Top Secret//TK//NOFORN",
  "Top Secret//TK//REL TO USA, UK",
  "Top Secret//HCS (Human Intelligence Control System)",
  "Top Secret//HCS//NOFORN",
  "Top Secret//HCS//REL TO USA, UK",
  "Top Secret//ORCON (Originator Controlled)",
  "NATO Secret",
  "NATO Secret//REL TO USA, UK",
  "NATO Secret//REL TO USA, FVEY"  
];

const getFileNameWithoutExtension = (fileName) => {
  if (!fileName) return '';
  const lastDotIndex = fileName.lastIndexOf('.');
  return lastDotIndex === -1 ? fileName : fileName.substring(0, lastDotIndex);
};

const useStyles = makeStyles((theme) => ({
  root: {
    padding: theme.spacing(3),
    overflow: 'visible',
  },
  gridContainer: {
    flexWrap: 'nowrap',
  },
  leftColumn: {
    width: '25%',
    minWidth: '300px',
    flexShrink: 0,
    display: 'flex',
    flexDirection: 'column',
    gap: theme.spacing(2),
    overflowY: 'auto',
  },
  rightColumn: {
    flex: 1,
    minWidth: 0,
    display: 'flex',
    flexDirection: 'column',
    overflow: 'visible',
    gap: theme.spacing(2),
  },
  paperSection: {
    padding: theme.spacing(2.5),
  },
  sectionTitle: {
    marginBottom: theme.spacing(2),
    fontWeight: 'bold',
    color: theme.custom.gradients.gradient1,
    fontSize: '2rem',
  },
  tipsList: {
    listStyle: 'none',
    padding: 0,
    margin: 0,
    display: 'flex',
    flexDirection: 'column',
    gap: theme.spacing(1.5),
  },
  tipItem: {
    display: 'flex',
    alignItems: 'flex-start',
    gap: theme.spacing(1),
  },
  tipBullet: {
    color: theme.palette.primary.main,
    fontWeight: 'bold',
    marginTop: theme.spacing(0.5),
  },
  fileListPaper: {
    flex: '1 1 35%',
    minHeight: 800,
    display: 'flex',
    flexDirection: 'column',
    overflow: 'hidden',
  },
  fileListHeader: {
    padding: theme.spacing(2, 2.5),
  },
  breadcrumbsContainer: {
    display: 'flex',
    alignItems: 'center',
    marginBottom: theme.spacing(1.5),
    justifyContent: 'space-between',
  },
  breadcrumbLink: {
    cursor: 'pointer',
    padding: theme.spacing(0.5, 1),
    borderRadius: theme.shape.borderRadius,
    transition: theme.transitions.create('background-color'),
    '&:hover': {
      backgroundColor: theme.palette.action.hover,
    },
  },
  dragTipToolbar: {
    backgroundColor: theme.palette.info.main + '14',
    borderRadius: theme.shape.borderRadius,
    padding: theme.spacing(1, 2),
    marginBottom: theme.spacing(2),
    minHeight: '48px',
    display: 'flex',
    justifyContent: 'space-between',
    alignItems: 'center',
  },
  dragTipTextContainer: {
    display: 'flex',
    alignItems: 'center',
    gap: theme.spacing(1),
  },
  bulkActionsContainer: {
    display: 'flex',
    alignItems: 'center',
    gap: theme.spacing(1),
  },
  tableContainer: {
    flexGrow: 1,
    overflowY: 'auto',
    position: 'relative',
  },
  table: {
    minWidth: 650,
    tableLayout: 'fixed',
  },
  tableHeadCell: {
     backgroundColor: theme.palette.primary.main,
     color: theme.palette.primary.contrastText,
     fontWeight: 'bold',
  },
  tableRowHighlight: {
    backgroundColor: `${theme.palette.error.main}33 !important`,
    border: `2px solid ${theme.palette.error.main} !important`,
  },
  tableRowDropTarget: {
     backgroundColor: theme.palette.action.selected,
  },
  classificationSelect: {
    width: '100%',
    borderRadius: theme.shape.borderRadius,
  },
  actionCell: {
     display: 'flex',
     gap: theme.spacing(0.5),
  },
  filePreviewPaper: {
    flex: '1 1 65%',
    display: 'flex',
    flexDirection: 'column',
    overflow: 'hidden',
  },
  emptyPreview: {
    padding: theme.spacing(4),
    textAlign: 'center',
    display: 'flex',
    flexDirection: 'column',
    alignItems: 'center',
    justifyContent: 'center',
    gap: theme.spacing(1.5),
    color: theme.palette.text.secondary,
    flexGrow: 1,
  },
  emptyPreviewIcon: {
     fontSize: 48,
     opacity: 0.5,
  },
  errorBoundary: {
    padding: theme.spacing(3),
    textAlign: 'center',
    backgroundColor: theme.palette.error.light + '33',
    borderRadius: theme.shape.borderRadius,
    margin: theme.spacing(3),
    border: `1px solid ${theme.palette.error.main}`,
  },
  errorBoundaryButton: {
    marginTop: theme.spacing(2),
  },
}));

class ErrorBoundary extends React.Component {
  constructor(props) {
    super(props);
    this.state = { hasError: false, error: null };
  }

  static getDerivedStateFromError(error) {
    return { hasError: true, error };
  }

  componentDidCatch(error, errorInfo) {
    console.error('DocumentLibrary Error:', error, errorInfo);
  }

  render() {
    if (this.state.hasError) {
      return (
        <Box sx={{
          p: 3,
          textAlign: 'center',
          bgcolor: 'rgba(234, 67, 53, 0.1)',
          borderRadius: 1,
          m: 3,
          border: '1px solid',
          borderColor: 'error.main'
        }}>
          <Typography variant="h5" color="error" gutterBottom>Something went wrong.</Typography>
          <Typography variant="body1" color="textSecondary" paragraph>{this.state.error?.message}</Typography>
          <Button
            variant="contained"
            color="primary"
            onClick={() => {
              this.setState({ hasError: false, error: null });
              window.location.reload();
            }}
            sx={{ mt: 2 }}
          >
            Try Again
          </Button>
        </Box>
      );
    }

    return this.props.children;
  }
}

function DocumentLibrary() {
  const { state, dispatch } = useDocumentLibrary();
<<<<<<< HEAD
  const classes = useStyles();
  const theme = useTheme();
  const containerClasses = useContainerStyles();
  const [audioDragOver, setAudioDragOver] = useState(false);
=======
  const { user, token } = useContext(AuthContext);
>>>>>>> 385a344f

  const draggedItem = state?.draggedItem;
  const dropTarget = state?.dropTarget;

  const tableContainerRef = useRef(null);
  
  const documents = state?.documents || [];
  const selectedDocs = state?.selectedDocs || [];
  const previewFile = state?.previewFile;
  const dragOver = state?.dragOver;
  const isLoading = state?.isLoading;
  const isRefreshing = state?.isRefreshing;
  const operationProgress = state?.operationProgress;
  const error = state?.error;
  const openConfirmDialog = state?.openConfirmDialog;
  const currentPath = state?.currentPath;
  const newFolderDialogOpen = state?.newFolderDialogOpen;
  const newFolderName = state?.newFolderName;
  const breadcrumbs = state?.breadcrumbs;
  const renameDialogOpen = state?.renameDialogOpen;
  const itemToRename = state?.itemToRename;
  const newName = state?.newName;

  const lastDragProcessTimeRef = useRef(0);
  const currentDragHandlerRef = useRef(null);
  const draggedItemRef = useRef(null);

  const cleanupDragOperationRef = useRef(null);

  const fetchDocuments = useCallback(async (path) => {
    if (state?.isRefreshing) {
      return;
    }

    try {
      dispatch({ type: ACTIONS.SET_IS_REFRESHING, payload: true });
      const response = await fetch(
        getGatewayUrl(`/api/upload/files/?folder=${encodeURIComponent(path || '')}`),
        {
          headers: {
            'Authorization': `Bearer ${token}`
          } 
        }
      );
      
      if (!response.ok) {
        throw new Error(`HTTP error! status: ${response.status}`);
      }
      
      const data = await response.json();
      
      if (!Array.isArray(data)) {
        console.error('Received non-array data:', data);
        throw new Error('Invalid response format: expected an array');
      }
      
      const processedDocuments = data.map(doc => ({
        ...doc,
        isFolder: doc.type === 'folder',
        id: doc.path,
        securityClassification: doc.security_classification || doc.securityClassification || 'SELECT A CLASSIFICATION'
      }));
      
      const sortedDocuments = processedDocuments.sort((a, b) => {
        if (a.isFolder && !b.isFolder) return -1;
        if (!a.isFolder && b.isFolder) return 1;
        
        return a.name.localeCompare(b.name);
      });
      
      dispatch({ 
        type: ACTIONS.SET_DOCUMENTS, 
        payload: sortedDocuments
      });
    } catch (error) {
      console.error('Error fetching documents:', error);
      dispatch({ type: ACTIONS.SET_ERROR, payload: 'Failed to fetch documents: ' + error.message });
      dispatch({ type: ACTIONS.SET_DOCUMENTS, payload: [] });
    } finally {
      dispatch({ type: ACTIONS.SET_IS_REFRESHING, payload: false });
    }
  }, [state?.isRefreshing, dispatch]);

  useEffect(() => {
    if (state?.currentPath !== undefined) {
      fetchDocuments(state.currentPath);
    }
  }, [state?.currentPath]);

  const setSelectedDocs = (docs) => dispatch({ type: ACTIONS.SET_SELECTED_DOCS, payload: docs });
  const setPreviewFile = (file) => dispatch({ type: ACTIONS.SET_PREVIEW_FILE, payload: file });
  const setDragOver = (isDragOver) => dispatch({ type: ACTIONS.SET_DRAG_OVER, payload: isDragOver });
  const setIsLoading = (loading) => dispatch({ type: ACTIONS.SET_LOADING, payload: loading });
  const setError = (err) => dispatch({ type: ACTIONS.SET_ERROR, payload: err });
  const setOpenConfirmDialog = (open) => dispatch({ type: ACTIONS.SET_OPEN_CONFIRM_DIALOG, payload: open });
  const setCurrentPath = (path) => dispatch({ type: ACTIONS.SET_CURRENT_PATH, payload: path });
  const setNewFolderDialogOpen = (open) => dispatch({ type: ACTIONS.SET_CREATE_FOLDER_DIALOG_OPEN, payload: open });
  const setNewFolderName = (name) => dispatch({ type: ACTIONS.SET_NEW_FOLDER_NAME, payload: name });
  const setBreadcrumbs = (crumbs) => dispatch({ type: ACTIONS.SET_BREADCRUMBS, payload: crumbs });
  const setRenameDialogOpen = (open) => dispatch({ type: ACTIONS.SET_RENAME_DIALOG_OPEN, payload: open });
  const setItemToRename = (item) => dispatch({ type: ACTIONS.SET_ITEM_TO_RENAME, payload: item });
  const setNewName = (name) => dispatch({ type: ACTIONS.SET_NEW_NAME, payload: name });
  const setDraggedItem = (item) => dispatch({ type: ACTIONS.SET_DRAGGED_ITEM, payload: item });
  const setDropTarget = (target) => dispatch({ type: ACTIONS.SET_DROP_TARGET, payload: target });
  const setOperationProgress = (progress) => {
    const formattedProgress = typeof progress === 'string' 
      ? { status: progress, processed_items: undefined, total_items: undefined }
      : progress;
      
    dispatch({ type: ACTIONS.SET_OPERATION_PROGRESS, payload: formattedProgress });
  };

  const handleFileUploadDragOver = (e) => {
    e.preventDefault();
    setDragOver(true);
  };

  const handleFileUploadDragLeave = (e) => {
    e.preventDefault();
    setDragOver(false);
  };

  const handleFileUploadDrop = async (e) => {
    e.preventDefault();
    setDragOver(false);
    
    const files = Array.from(e.dataTransfer.files);
    await uploadFiles(files);
  };

  const handleFileSelect = async (e) => {
    const files = Array.from(e.target.files);
    await uploadFiles(files);
  };

  const uploadFiles = async (files) => {
    const formData = new FormData();
    files.forEach(file => {
      formData.append('files', file);
    });
    formData.append('folder', currentPath);

    try {
      setOperationProgress({
        status: `Uploading ${files.length} file(s)...`,
        processed_items: 0,
        total_items: files.length
      });

      const response = await fetch(getGatewayUrl('/api/upload/upload'), {
        method: 'POST',
        headers: {'Authorization': `Bearer ${token}`},
        body: formData,
      });
      
      if (!response.ok) {
        throw new Error(`HTTP error! status: ${response.status}`);
      }
      
      const results = await response.json();
      console.log('Upload response:', results);
      
      if (results.status === 'error') {
        console.error('Failed to upload:', results.message);
        setError('Failed to upload: ' + results.message);
        return;
      }

      let statusMessage;
      if (results.status === 'success') {
        statusMessage = `Successfully uploaded ${results.total_uploaded} file(s)`;
      } else if (results.status === 'partial') {
        statusMessage = `Partially successful: Uploaded ${results.total_uploaded} file(s), but ${results.total_failed} failed. Check console for details.`;
        console.log('Failed uploads:', results.errors);
      }

      setOperationProgress({
        status: statusMessage,
        processed_items: results.total_uploaded,
        total_items: results.total_uploaded + (results.total_failed || 0)
      });

      await fetchDocuments(currentPath);
      
    } catch (error) {
      console.error('Error uploading files:', error);
      setError('Failed to upload files: ' + error.message);
    }
  };

  const handleAudioDragOver = (e) => {
    e.preventDefault();
    setAudioDragOver(true);
  };

  const handleAudioDragLeave = (e) => {
    e.preventDefault();
    setAudioDragOver(false);
  };

  const handleAudioDrop = async (e) => {
    e.preventDefault();
    setAudioDragOver(false);
    const files = Array.from(e.dataTransfer.files);
    await handleAudioFiles(files);
  };

  const handleAudioSelect = async (e) => {
    const files = Array.from(e.target.files);
    await handleAudioFiles(files);
  };

  const handleAudioFiles = async (files) => {
    console.log('Audio files for transcription:', files);
    // TODO: Implement transcription API call here
  };

  const handleDelete = async (item) => {
    try {
      const isFolder = item.type === 'folder';
      
      const confirmMessage = isFolder 
        ? `Are you sure you want to delete the folder "${item.name}" and all its contents? This action cannot be undone.`
        : `Are you sure you want to delete the file "${item.name}"? This action cannot be undone.`;
      
      if (!window.confirm(confirmMessage)) {
        return;
      }

      const endpoint = isFolder 
        ? getGatewayUrl(`/api/upload/delete_folder/${encodeURIComponent(item.path)}`)
        : getGatewayUrl(`/api/upload/files/${encodeURIComponent(item.path)}`);

      await axios.delete(endpoint, {
        headers: {
          'Authorization': `Bearer ${token}`
        }
      });
      
      fetchDocuments(currentPath);
      
      setOperationProgress(`Successfully deleted ${isFolder ? 'folder' : 'file'}: ${item.name}`);
    } catch (error) {
      console.error('Error deleting:', error);
      setError(`Error deleting ${item.type}: ${error.message}`);
    }
  };

  const handlePreview = (document) => {
    setPreviewFile(document);
  };

  const handleDownload = async (fileItem) => {
    try {
      const encodedPath = fileItem.path.split('/')
        .map(segment => encodeURIComponent(segment))
        .join('/');
      
      const response = await fetch(
        getGatewayUrl(`/api/upload/files/${encodedPath}`), 
        {
          headers: {'Authorization': `Bearer ${token}`}
        }
      );
      if (!response.ok) {
        throw new Error(`HTTP error! status: ${response.status}`);
      }
      
      const blob = await response.blob();
      const url = window.URL.createObjectURL(blob);
      const a = document.createElement('a');
      a.href = url;
      a.download = fileItem.name;
      document.body.appendChild(a);
      a.click();
      document.body.removeChild(a);
      window.URL.revokeObjectURL(url);
    } catch (error) {
      console.error('Error downloading document:', error);
    }
  };

  const handleFileUpdate = (filePath) => {
    fetchDocuments(filePath);
  };

  const handleSelectAllClick = (event) => {
    if (event.target.checked) {
      setSelectedDocs(documents.map(doc => doc.id));
    } else {
      setSelectedDocs([]);
    }
  };

  const handleSelectDoc = (docId) => {
    const currentSelected = Array.isArray(selectedDocs) ? selectedDocs : [];
    if (currentSelected.includes(docId)) {
      setSelectedDocs(currentSelected.filter(id => id !== docId));
    } else {
      setSelectedDocs([...currentSelected, docId]);
    }
  };

  const isSelected = (docId) => {
    const currentSelected = Array.isArray(selectedDocs) ? selectedDocs : [];
    return currentSelected.includes(docId);
  };

  const handleBulkDelete = async () => {
    try {
      const selectedItems = documents.filter(doc => selectedDocs.includes(doc.id));
      
      if (!window.confirm(`Are you sure you want to delete ${selectedItems.length} selected items? This action cannot be undone.`)) {
        return;
      }
      
      const filePaths = [...new Set(selectedItems.map(item => item.path))];
      
<<<<<<< HEAD
      await axios.post(getApiUrl('UPLOAD', '/api/upload/bulk-delete/'), {
=======
      // Perform the bulk delete
      await axios.post(getGatewayUrl('/api/upload/bulk-delete/'), {
>>>>>>> 385a344f
        filenames: filePaths
      }, {
        headers: {
          'Authorization': `Bearer ${token}`,
          'Content-Type': 'application/json'
        }
      });
      
      setSelectedDocs([]);
      fetchDocuments(currentPath);
      
      setOperationProgress(`Successfully deleted ${filePaths.length} items`);
    } catch (error) {
      console.error('Error performing bulk delete:', error);
      setError(`Error performing bulk delete: ${error.message}`);
    }
  };

  const handleBulkDownload = async () => {
    if (!selectedDocs.length) return;
    
    try {
        setIsLoading(true);
        const response = await fetch(getGatewayUrl('/api/upload/bulk-download/'), {
            method: 'POST',
            headers: {
                'Authorization': `Bearer ${token}`,
                'Content-Type': 'application/json',
            },
            body: JSON.stringify({
                filenames: selectedDocs,
                current_folder: currentPath
            })
        });

        if (!response.ok) {
            throw new Error(`HTTP error! status: ${response.status}`);
        }

        const blob = await response.blob();
        const url = window.URL.createObjectURL(blob);
        const a = document.createElement('a');
        a.href = url;
        a.download = `documents_${new Date().toISOString()}.zip`;
        document.body.appendChild(a);
        a.click();
        window.URL.revokeObjectURL(url);
        document.body.removeChild(a);

    } catch (error) {
        console.error('Error in bulk download:', error);
        setError('Failed to download documents: ' + error.message);
    } finally {
        setIsLoading(false);
    }
  };

  const handleCreateFolder = async () => {
    try {
      const response = await fetch(getGatewayUrl('/api/upload/create_folder/'), {
        method: 'POST',
        headers: {
          'Authorization': `Bearer ${token}`,
          'Content-Type': 'application/json',
        },
        body: JSON.stringify({
          name: newFolderName,
          parent_folder: currentPath
        })
      });

      if (!response.ok) {
        throw new Error(`HTTP error! status: ${response.status}`);
      }

      await fetchDocuments(currentPath);
      setNewFolderDialogOpen(false);
      setNewFolderName("");
    } catch (error) {
      console.error('Error creating folder:', error);
      setError('Failed to create folder: ' + error.message);
    }
  };

  const handleFolderClick = (item) => {
    if (!item.isFolder) return;
    
    const folderPath = item.path;
    console.log('Navigating to folder:', folderPath);
    setCurrentPath(folderPath);
    updateBreadcrumbs(folderPath);
    setSelectedDocs([]);
  };

  const updateBreadcrumbs = (folderPath) => {
    const pathParts = folderPath ? folderPath.split('/').filter(Boolean) : [];
    const newBreadcrumbs = [{ name: "Root", path: "" }];
    let currentPath = "";

    pathParts.forEach(part => {
      currentPath = currentPath ? `${currentPath}/${part}` : part;
      newBreadcrumbs.push({
        name: part,
        path: currentPath
      });
    });

    setBreadcrumbs(newBreadcrumbs);
  };

  const handleNavigateBack = () => {
    if (!currentPath) return;
    const parts = currentPath.split('/');
    parts.pop();
    const newPath = parts.join('/');
    setCurrentPath(newPath);
    updateBreadcrumbs(newPath);
    setSelectedDocs([]);
  };

  const handleRename = async () => {
    try {
      const extension = itemToRename.isFolder ? '' : itemToRename.name.substring(itemToRename.name.lastIndexOf('.'));
      const fullNewName = itemToRename.isFolder ? newName : `${newName}${extension}`;

      const endpoint = itemToRename.isFolder ? '/api/upload/rename_folder/' : '/api/upload/rename_file/';
      const response = await fetch(getGatewayUrl(endpoint), {
        method: 'POST',
        headers: {
          'Authorization': `Bearer ${token}`,
          'Content-Type': 'application/json',
        },
        body: JSON.stringify({
          old_name: itemToRename.name,
          new_name: fullNewName,
          folder: currentPath,
          update_metadata: true
        })
      });

      if (!response.ok) {
        throw new Error(`HTTP error! status: ${response.status}`);
      }

      await fetchDocuments(currentPath);
      setRenameDialogOpen(false);
      setItemToRename(null);
      setNewName("");

      setOperationProgress(`Successfully renamed ${itemToRename.isFolder ? 'folder' : 'file'} to ${fullNewName}`);
    } catch (error) {
      console.error('Error renaming item:', error);
      setError('Failed to rename item: ' + error.message);
    }
  };

  const cleanupDragOperation = useCallback(() => {
      document.removeEventListener('dragend', cleanupDragHandler, { once: true });
      document.body.removeEventListener('dragend', cleanupDragHandler, { once: true });
      document.body.removeEventListener('drop', cleanupDragHandler, { once: true });

      setDraggedItem(null);
      draggedItemRef.current = null;
      setDropTarget(null);
  }, [setDraggedItem, setDropTarget]);

  cleanupDragOperationRef.current = cleanupDragOperation;

  const cleanupDragHandler = () => {
      if (cleanupDragOperationRef.current) {
          cleanupDragOperationRef.current();
      }
  };

  const handleDragStart = (e, item) => {
    e.stopPropagation();
    e.dataTransfer.effectAllowed = 'move';

    document.removeEventListener('dragend', cleanupDragHandler);
    document.body.removeEventListener('dragend', cleanupDragHandler);
    document.body.removeEventListener('drop', cleanupDragHandler);

    const itemsToDrag = selectedDocs.includes(item.id) ?
      documents.filter(doc => selectedDocs.includes(doc.id)) :
      [item];

    draggedItemRef.current = itemsToDrag;
    setDraggedItem(itemsToDrag);

    const dragImage = document.createElement('div');
    dragImage.className = 'drag-image';
    const dragText = itemsToDrag.length > 1 ? 
      `Moving ${itemsToDrag.length} items` : 
      item.name;
    
    dragImage.innerHTML = `
      <div style="
        padding: 8px 16px;
        background: white;
        border: 2px solid #1976d2;
        border-radius: 4px;
        box-shadow: 0 2px 8px rgba(0,0,0,0.2);
        display: flex;
        align-items: center;
        gap: 8px;
        font-weight: 500;
        color: #1976d2;
        font-size: 14px;
        white-space: nowrap;
      ">
        ${itemsToDrag.length > 1 ? '<span>📦</span>' : item.isFolder ? '<span>📁</span>' : '<span>📄</span>'}
        ${dragText}
      </div>
    `;

    document.body.appendChild(dragImage);
    e.dataTransfer.setDragImage(dragImage, 10, 10);
    setTimeout(() => {
        if (document.body.contains(dragImage)) {
             document.body.removeChild(dragImage);
        }
    }, 0);

    document.addEventListener('dragend', cleanupDragHandler, { once: true });
    document.body.addEventListener('dragend', cleanupDragHandler, { once: true });
    document.body.addEventListener('drop', cleanupDragHandler, { once: true });

    setTimeout(() => {
      if (state?.draggedItem || draggedItemRef.current) {
        if (cleanupDragOperationRef.current) {
            cleanupDragOperationRef.current();
        }
      }
    }, 30000);
  };

  const handleDrop = async (e, targetFolder) => {
    e.preventDefault();
    e.stopPropagation();
    const currentDraggedItem = draggedItemRef.current;
    cleanupDragOperationRef.current();

    if (!currentDraggedItem || !targetFolder?.isFolder ||
        (Array.isArray(currentDraggedItem) ? currentDraggedItem.some(item => item.id === targetFolder.id) : currentDraggedItem.id === targetFolder.id)) {
      return;
    }

    try {
      const sourcePaths = Array.isArray(currentDraggedItem) ?
        currentDraggedItem.map(item => item.path) :
        [currentDraggedItem.path];

      const response = await fetch(getGatewayUrl('/api/upload/move-file/'), {
        method: 'POST',
        headers: {
          'Authorization': `Bearer ${token}`,
          'Content-Type': 'application/json',
        },
        body: JSON.stringify({
          source_paths: sourcePaths,
          target_folder: targetFolder.path
        })
      });

      if (!response.ok) {
        try {
          const errorData = await response.json();
          throw new Error(
            errorData.detail.message || 
            errorData.detail || 
            `HTTP error! status: ${response.status}`
          );
        } catch (jsonError) {
          throw new Error(`HTTP error! status: ${response.status}`);
        }
      }

      const result = await response.json();
      await fetchDocuments(currentPath);
      
      if (result.results && result.results.failed && result.results.failed.length > 0) {
        const failedCount = result.results.failed.length;
        const successCount = result.results.successful.length;
        setOperationProgress({
          status: `Partially successful: Moved ${successCount} item(s), but ${failedCount} failed. Check console for details.`,
          processed_items: undefined,
          total_items: undefined
        });
        console.log('Failed moves:', result.results.failed);
      } else {
        setOperationProgress(`Successfully moved ${sourcePaths.length} item(s) to ${targetFolder.name}`);
      }
    } catch (error) {
      console.error('Error moving items:', error);
      setError(`Error moving items: ${error.message}`);
    }
  };

  const handleBreadcrumbDrop = async (e, crumb) => {
    e.preventDefault();
    e.stopPropagation();
    const currentDraggedItem = draggedItemRef.current;
    cleanupDragOperationRef.current();

    if (!currentDraggedItem) return;

    try {
      const sourcePaths = Array.isArray(currentDraggedItem) ?
        currentDraggedItem.map(item => item.path) :
        [currentDraggedItem.path];

      const response = await fetch(getGatewayUrl('/api/upload/move-file/'), {
        method: 'POST',
        headers: {
          'Authorization': `Bearer ${token}`,
          'Content-Type': 'application/json',
        },
        body: JSON.stringify({
          source_paths: sourcePaths,
          target_folder: crumb.path
        })
      });

      if (!response.ok) throw new Error(`HTTP error! status: ${response.status}`);
      await fetchDocuments(currentPath);
      setOperationProgress(`Successfully moved ${sourcePaths.length} item(s) to ${crumb.name}`);
    } catch (error) {
      console.error('Error moving items:', error);
      setError(`Error moving items: ${error.message}`);
    }
  };

  const handleDragOver = (e, item) => {
    e.preventDefault();
    e.stopPropagation();
    const currentDraggedItem = draggedItemRef.current;

    if (item?.isFolder && currentDraggedItem) {
      const isDifferentItem = Array.isArray(currentDraggedItem) ?
        !currentDraggedItem.some(drag => drag.id === item.id) :
        currentDraggedItem.id !== item.id;

      if (isDifferentItem) {
        setDropTarget(item);
      }
    }
  };

  const handleDragLeave = (e, item) => {
    const relatedTarget = e.relatedTarget;
    if (!e.currentTarget.contains(relatedTarget)) {
        if (dropTarget?.id === item?.id) {
            setDropTarget(null);
        }
    }
  };

  const handleMoveToParent = async () => {
    if (!selectedDocs.length || !currentPath) return;
    
    try {
      setIsLoading(true);
      const parentPath = currentPath.split('/').slice(0, -1).join('/');
      
      const response = await fetch(getGatewayUrl('/api/upload/move-file/'), {
        method: 'POST',
        headers: {
          'Authorization': `Bearer ${token}`,
          'Content-Type': 'application/json',
        },
        body: JSON.stringify({
          source_paths: selectedDocs,
          target_folder: parentPath
        })
      });

      if (!response.ok) {
        throw new Error(`HTTP error! status: ${response.status}`);
      }

      await fetchDocuments(parentPath);
      await updateBreadcrumbs(parentPath);
      await setCurrentPath(parentPath);
      setSelectedDocs([]);
    } catch (error) {
      console.error('Error moving items:', error);
      setError('Failed to move items: ' + error.message);
    } finally {
      setIsLoading(false);
    }
  };

  const handleBreadcrumbClick = (path) => {
    if (path === "") {
      setCurrentPath("");
      setBreadcrumbs([{ name: "Root", path: "" }]);
    } else {
      setCurrentPath(path);
      updateBreadcrumbs(path);
    }
    setSelectedDocs([]);
  };

  const handleBreadcrumbDragOver = (e, crumb) => {
    e.preventDefault();
    e.stopPropagation();
  };

  const handleBreadcrumbDragLeave = (e) => {
    e.preventDefault();
    e.stopPropagation();
  };

  const handleClassificationChange = async (item, newClassification) => {
    try {
      const response = await axios.post(getGatewayUrl('/api/upload/update-security/'), {
        filename: item.path,
        security_classification: newClassification
      }, {
        headers: {
          'Authorization': `Bearer ${token}`,
          'Content-Type': 'application/json'
        }
      });

      if (response.status === 200) {
        await fetchDocuments(currentPath);
        
        setOperationProgress({
          status: `Successfully updated classification for ${item.name}`,
          processed_items: undefined,
          total_items: undefined
        });
      }
    } catch (error) {
      console.error('Error updating classification:', error);
      setError(`Error updating classification: ${error.message}`);
    }
  };

  useEffect(() => {
    return () => {
      if (cleanupDragOperationRef.current) {
         cleanupDragOperationRef.current();
      }
    };
  // eslint-disable-next-line react-hooks/exhaustive-deps
  }, []);

  return (
    <ErrorBoundary>
      <StyledContainer maxWidth={false} className={classes.root}>
        <Grid container spacing={2} className={classes.gridContainer}>
          <Grid item className={classes.leftColumn}>
            <GradientText sx={{ mt: 3, mb: 2, display: 'block', textAlign: 'center' }}>
              <Typography variant="h1" fontWeight="600" fontSize={'5rem'} gutterBottom sx={{ mb: 0 }}>
                Document Library
              </Typography>
            </GradientText>

            <GradientBorderPaper elevation={2} className={classes.paperSection}>
            <GradientText sx={{ mt: 1, display: 'block', textAlign: 'center' }}>
              <Typography variant="h6" className={classes.sectionTitle}>
                Upload Documents
              </Typography>
              </GradientText>
              <Typography variant="subtitle2" color="textSecondary" gutterBottom>
                Add new PDF, DOCX, or TXT documents to the library
              </Typography>

              <Box className={`${containerClasses.dropzone} ${dragOver ? 'active' : ''}`} onDragOver={handleFileUploadDragOver} onDragLeave={handleFileUploadDragLeave} onDrop={handleFileUploadDrop} sx={{ my: 2.5, p: 2.5 }}>
                <input
                  type="file"
                  id="file-upload"
                  multiple
                  style={{ display: 'none' }}
                  onChange={handleFileSelect}
                />
                <label htmlFor="file-upload">
                  <Button
                    component="span"
                    variant="contained"
                    color="primary"
                    startIcon={<UploadIcon />}
                  >
                    Upload Files
                  </Button>
                </label>
                <Typography variant="body2" sx={{ mt: 1.5 }}>
                  or drag and drop PDF, DOCX, or TXT files here
                </Typography>
              </Box>
            </GradientBorderPaper>

            <GradientBorderPaper elevation={2} className={classes.paperSection}>
              <GradientText sx={{ mt: 1, display: 'block', textAlign: 'center'}}>
                <Typography variant="h6" className={classes.sectionTitle}>
                  Audio Transciption
                </Typography>
              </GradientText>
              
              <Box sx={{ display: 'flex', justifyContent: 'center', mb: 3 }}>
                <Button 
                  variant="contained" 
                  color="secondary" 
                  onClick={() => {
                    // Open the standalone window directly
                    const url = '/record-transcribe-standalone'; // Use the new dedicated route
                    const windowFeatures = 'width=1200,height=800,menubar=no,toolbar=no,location=no,status=no';
                    const recordTranscribeWindow = window.open(url, 'RecordTranscribeWindow', windowFeatures);
                    
                    if (recordTranscribeWindow) {
                      recordTranscribeWindow.document.title = 'MAGE - Record & Transcribe Live';
                    } else {
                      console.error('Failed to open the Record & Transcribe window. Please check your browser pop-up settings.');
                      // Optionally show an error message to the user
                      setError('Failed to open pop-up window. Please allow pop-ups for this site.');
                    }
                  }}
                  startIcon={<MicIcon style={{ fontSize: 40 }} />}
                  style={{
                    fontSize: '1.5rem',
                    fontWeight: 'bold'
                  }}
                  sx={{
                    py: 1.5,
                    px: 3,
                    boxShadow: '0 4px 8px rgba(0,0,0,0.2)',
                    transition: 'transform 0.2s, box-shadow 0.2s',
                    '&:hover': {
                      transform: 'translateY(-2px)',
                      boxShadow: '0 6px 12px rgba(0,0,0,0.25)',
                    },
                    '& .MuiButton-label': {
                      fontSize: '1.5rem',
                      fontWeight: 'bold'
                    },
                    '& .MuiButton-startIcon': {
                      marginRight: '10px'
                    }
                  }}
                >
                  Record & Transcribe Live
                </Button>
              </Box>
              
              <Box sx={{ borderBottom: '1px solid', borderColor: 'divider', mb: 2 }}></Box>
              
              <Typography variant="subtitle2" color="textSecondary" gutterBottom>
                Upload audio files for transcription. Supported formats: m4a, mp3, webm, mp4, mpga, wav, mpeg.
              </Typography>
              <Typography variant="body2" color="textSecondary" sx={{ mt: 1.5 }}>
                When processing is complete, a PDF transcription of your audio file will appear in the document library.
              </Typography>
              <Box className={`${containerClasses.dropzone} ${audioDragOver ? 'active' : ''}`}
                   onDragOver={handleAudioDragOver}
                   onDragLeave={handleAudioDragLeave}
                   onDrop={handleAudioDrop}
                   sx={{ my: 2.5, p: 2.5 }}>
                <input
                  type="file"
                  id="audio-upload"
                  multiple
                  accept=".m4a,.mp3,.webm,.mp4,.mpga,.wav,.mpeg"
                  style={{ display: 'none' }}
                  onChange={handleAudioSelect}
                />
                <label htmlFor="audio-upload">
                  <Button component="span" variant="contained" color="primary" startIcon={<UploadIcon />}>
                    Upload Audio
                  </Button>
                </label>
                <Typography variant="body2" sx={{ mt: 1.5 }}>
                  or drag and drop m4a, mp3, webm, mp4, mpga, wav, mpeg audio files here
                </Typography>
              </Box>
            </GradientBorderPaper>

            <GradientBorderPaper elevation={2} className={classes.paperSection}>
              <Typography variant="h6" className={classes.sectionTitle}>
                Document Preparation Tips
              </Typography>
              <Typography variant="body2" sx={{ mb: 1.5 }}>
                For optimal data extraction and fine-tuning results:
              </Typography>
              <ul className={classes.tipsList}>
                {[
                  "Remove headers, footers, and page numbers that don't contribute to the content",
                  "Clean up any OCR artifacts or scanning errors in the text",
                  "Ensure proper paragraph breaks and formatting consistency",
                  "Remove any irrelevant tables, figures, or references that might confuse the model",
                  "Break long documents into logical, topic-based sections",
                  "Standardize formatting of dates, numbers, and special characters",
                  "Remove any sensitive or classified information not intended for training",
                ].map((tip, index) => (
                  <li key={index} className={classes.tipItem}>
                    <span className={classes.tipBullet}>•</span>
                    <Typography variant="body2">{tip}</Typography>
                  </li>
                ))}
              </ul>
            </GradientBorderPaper>
          </Grid>

          <Grid item className={classes.rightColumn}>
            <GradientBorderPaper elevation={3} className={classes.fileListPaper}>
              <Box className={classes.fileListHeader}>
                <Box className={classes.breadcrumbsContainer}>
                  <Box sx={{ display: 'flex', alignItems: 'center' }}>
                    {currentPath && (
                      <Tooltip title="Go to Parent Folder">
                        <IconButton onClick={handleNavigateBack} size="small" sx={{ mr: 1 }}>
                          <ArrowBackIcon />
                        </IconButton>
                      </Tooltip>
                    )}
                    <Breadcrumbs aria-label="breadcrumb">
                      {breadcrumbs.map((crumb, index) => (
                        <Link
                          key={index}
                          component="button"
                          onClick={() => handleBreadcrumbClick(crumb.path)}
                          underline="hover"
                          color={index === breadcrumbs.length - 1 ? 'textPrimary' : 'inherit'}
                          onDragOver={(e) => handleBreadcrumbDragOver(e, crumb)}
                          onDragLeave={handleBreadcrumbDragLeave}
                          onDrop={(e) => handleBreadcrumbDrop(e, crumb)}
                          className={classes.breadcrumbLink}
                        >
                          {crumb.name || "Root"}
                        </Link>
                      ))}
                    </Breadcrumbs>
                  </Box>
                  <Button
                    variant="outlined"
                    color="primary"
                    startIcon={<CreateFolderIcon />}
                    onClick={() => setNewFolderDialogOpen(true)}
                  >
                    Create Folder
                  </Button>
                </Box>
              </Box>

              <Toolbar className={classes.dragTipToolbar}>
                <Box className={classes.dragTipTextContainer}>
                  <DragIcon color="primary" />
                  <Typography variant="body2" color="textPrimary">
                    Tip: Drag and drop items to move them into folders or use breadcrumbs.
                  </Typography>
                </Box>

                <Box className={classes.bulkActionsContainer}>
                  <Typography color="textSecondary" variant="subtitle2" sx={{ mr: 1 }}>
                    {selectedDocs.length || 0} selected
                  </Typography>
                  {currentPath && (
                    <Tooltip title="Move Selected to Parent Folder">
                      <span>
                        <IconButton
                          onClick={handleMoveToParent}
                          disabled={!selectedDocs.length}
                          size="small"
                        >
                          <MoveUpIcon />
                        </IconButton>
                      </span>
                    </Tooltip>
                  )}
                  <DownloadButton
                     onClick={handleBulkDownload}
                     tooltip="Download Selected"
                     disabled={!selectedDocs.length}
                     size="small"
                   />
                   <DeleteButton
                     onClick={handleBulkDelete}
                     tooltip="Delete Selected"
                     disabled={!selectedDocs.length}
                     size="small"
                   />
                </Box>
              </Toolbar>

              <TableContainer ref={tableContainerRef} className={classes.tableContainer}>
                {(isLoading) && (
                  <Box sx={{ }}>
                    <CircularProgress />
                     <Typography sx={{ mt: 1 }}>Zipping files...</Typography>
                  </Box>
                )}
                 {isRefreshing && !isLoading && (
                    <Box sx={{ }}>
                        <CircularProgress size={24} />
                        <Typography sx={{ ml: 1 }}>Loading...</Typography>
                    </Box>
                 )}

                <Table className={classes.table} size="small" stickyHeader>
                  <TableHead>
                    <TableRow>
                      <TableCell padding="checkbox" sx={{ width: '60px', ...classes.tableHeadCell }}>
                        <Checkbox
                          indeterminate={selectedDocs.length > 0 && selectedDocs.length < documents.length}
                          checked={documents.length > 0 && selectedDocs.length === documents.length}
                          onChange={handleSelectAllClick}
                          color="primary"
                          sx={{ color: theme.palette.primary.contrastText }}
                        />
                      </TableCell>
                      <TableCell sx={{ width: '40%', ...classes.tableHeadCell }}>Name</TableCell>
                      <TableCell sx={{ width: '25%', ...classes.tableHeadCell }}>Classification</TableCell>
                      <TableCell sx={{ width: '10%', ...classes.tableHeadCell }}>Type</TableCell>
                      <TableCell sx={{ width: '10%', ...classes.tableHeadCell }}>Date</TableCell>
                      <TableCell sx={{ width: '15%', ...classes.tableHeadCell }}>Actions</TableCell>
                    </TableRow>
                  </TableHead>
                  <TableBody>
                    {Array.isArray(documents) && documents.map((item) => {
                       const isItemSelected = isSelected(item.id);
                       const needsClassification = !item.isFolder && item.securityClassification === 'SELECT A CLASSIFICATION';
                       const isDropTarget = dropTarget?.id === item.id;

                       return (
                          <TableRow
                            key={item.id}
                            hover
                            selected={isItemSelected}
                            onClick={(e) => {
                              if (e.target.closest('.checkbox-cell') || 
                                  e.target.closest('.MuiSelect-root') || 
                                  e.target.closest('.actions-cell')) {
                                return;
                              }
                              
                              if (item.isFolder) {
                                handleSelectDoc(item.id);
                              } else {
                                handleSelectDoc(item.id);
                              }
                            }}
                            onDoubleClick={(e) => {
                              if (e.target.closest('.checkbox-cell') || 
                                  e.target.closest('.MuiSelect-root') || 
                                  e.target.closest('.actions-cell')) {
                                return;
                              }
                              
                              if (item.isFolder) {
                                handleFolderClick(item);
                              }
                            }}
                            className={needsClassification ? classes.tableRowHighlight : ''}
                            sx={{
                              cursor: item.isFolder ? 'pointer' : 'default',
                              ...(isDropTarget && classes.tableRowDropTarget),
                              '&.Mui-selected': {
                                 backgroundColor: theme.palette.action.selected + ' !important',
                              },
                              '&.Mui-selected:hover': {
                                 backgroundColor: theme.palette.action.hover + ' !important',
                              }
                            }}
                            draggable={true}
                            onDragStart={(e) => handleDragStart(e, item)}
                            onDragOver={(e) => handleDragOver(e, item)}
                            onDragLeave={(e) => handleDragLeave(e, item)}
                            onDrop={(e) => handleDrop(e, item)}
                          >
                            <TableCell padding="checkbox">
                              <Checkbox
                                checked={isItemSelected}
                                onChange={(e) => {
                                  e.stopPropagation();
                                  handleSelectDoc(item.id);
                                }}
                                color="primary"
                              />
                            </TableCell>
                            <TableCell>
                              <Box sx={{ display: 'flex', alignItems: 'center', gap: 1 }}>
                                {item.isFolder ? (
                                  <FolderIcon sx={{ color: '#FFC107' }} />
                                ) : (
                                  <FileIcon />
                                )}
                                <Typography variant="body2" noWrap>
                                   {item.isFolder ? item.name : (item.name ? getFileNameWithoutExtension(item.name) : '')}
                                </Typography>
                              </Box>
                            </TableCell>
                            <TableCell>
                               {!item.isFolder ? (
                                 <Select
                                   value={item.securityClassification || 'SELECT A CLASSIFICATION'}
                                   onChange={(e) => handleClassificationChange(item, e.target.value)}
                                   onClick={(e) => e.stopPropagation()}
                                   variant="outlined"
                                   size="small"
                                   className={classes.classificationSelect}
                                   sx={{
                                     borderColor: needsClassification ? 'error.main' : undefined,
                                     '& .MuiOutlinedInput-notchedOutline': {
                                        borderColor: needsClassification ? `${theme.palette.error.main} !important` : undefined,
                                        borderWidth: needsClassification ? '2px !important' : undefined,
                                     },
                                     '&:hover .MuiOutlinedInput-notchedOutline': {
                                        borderColor: needsClassification ? `${theme.palette.error.main} !important` : theme.palette.primary.main,
                                        borderWidth: needsClassification ? '2px !important' : undefined,
                                     },
                                     '&.Mui-focused .MuiOutlinedInput-notchedOutline': {
                                        borderColor: needsClassification ? `${theme.palette.error.main} !important` : undefined,
                                        borderWidth: needsClassification ? '2px !important' : undefined,
                                     }
                                   }}
                                 >
                                   {SECURITY_CLASSIFICATIONS.map((classification) => (
                                     <MenuItem key={classification} value={classification}>
                                       {classification}
                                     </MenuItem>
                                   ))}
                                 </Select>
                               ) : (
                                 <Typography variant="body2" color="textSecondary">N/A</Typography>
                               )}
                            </TableCell>
                            <TableCell>
                               <Typography variant="body2">{item.type}</Typography>
                            </TableCell>
                            <TableCell>
                               <Typography variant="body2">{new Date(item.uploadDate).toLocaleDateString()}</Typography>
                            </TableCell>
                            <TableCell>
                              <Box className={classes.actionCell}>
                                {!item.isFolder && (
                                  <>
                                    <ViewButton
                                      onClick={(e) => { e.stopPropagation(); handlePreview(item); }}
                                      tooltip="Preview File"
                                      size="small"
                                    />
                                    <DownloadButton
                                      onClick={(e) => { e.stopPropagation(); handleDownload(item); }}
                                      tooltip="Download File"
                                      size="small"
                                    />
                                  </>
                                )}
                                <EditButton
                                  onClick={(e) => {
                                    e.stopPropagation();
                                    setItemToRename(item);
                                    setNewName(item.isFolder ? item.name : (item.name ? getFileNameWithoutExtension(item.name) : ''));
                                    setRenameDialogOpen(true);
                                  }}
                                  tooltip={`Rename ${item.isFolder ? 'Folder' : 'File'}`}
                                  size="small"
                                />
                                <DeleteButton
                                  onClick={(e) => { e.stopPropagation(); handleDelete(item); }}
                                  tooltip={`Delete ${item.isFolder ? 'Folder' : 'File'}`}
                                  size="small"
                                />
                              </Box>
                            </TableCell>
                          </TableRow>
                        );
                     })}

                    {(!Array.isArray(documents) || documents.length === 0) && !isLoading && !isRefreshing && (
                      <TableRow>
                        <TableCell colSpan={6} align="center">
                          <Typography variant="body1" color="textSecondary" sx={{ p: 3 }}>
                            No documents or folders found in this location.
                          </Typography>
                        </TableCell>
                      </TableRow>
                    )}
                  </TableBody>
                </Table>
              </TableContainer>
            </GradientBorderPaper>

            <GradientBorderPaper elevation={1} className={classes.filePreviewPaper}>
              {previewFile ? (
                <FilePreview file={previewFile} onFileUpdate={handleFileUpdate} />
              ) : (
                <Box className={classes.emptyPreview}>
                  <ViewIcon className={classes.emptyPreviewIcon}/>
                  <Typography variant="body1">
                    Select a file and click the <ViewIcon sx={{ fontSize: 16, verticalAlign: 'text-bottom', mx: 0.5 }}/> preview button to view its contents.
                  </Typography>
                </Box>
              )}
            </GradientBorderPaper>
          </Grid>
        </Grid>
      </StyledContainer>

      <Dialog
        open={newFolderDialogOpen}
        onClose={() => setNewFolderDialogOpen(false)}
        aria-labelledby="create-folder-dialog-title"
      >
        <DialogTitle id="create-folder-dialog-title">Create New Folder</DialogTitle>
        <DialogContent>
          <DialogContentText>
            Enter a name for the new folder in the current directory ({currentPath || 'Root'}).
          </DialogContentText>
          <TextField
            autoFocus
            margin="dense"
            id="new-folder-name"
            label="Folder Name"
            type="text"
            fullWidth
            variant="outlined"
            value={newFolderName}
            onChange={(e) => setNewFolderName(e.target.value)}
            onKeyDown={(e) => { if (e.key === 'Enter') { e.preventDefault(); handleCreateFolder(); } }}
          />
        </DialogContent>
        <DialogActions>
          <Button onClick={() => setNewFolderDialogOpen(false)} color="primary">Cancel</Button>
          <Button onClick={handleCreateFolder} color="primary" variant="contained">Create</Button>
        </DialogActions>
      </Dialog>

      <Dialog
        open={renameDialogOpen}
        onClose={() => {
          setRenameDialogOpen(false);
          setItemToRename(null);
          setNewName("");
        }}
        aria-labelledby="rename-dialog-title"
      >
        <DialogTitle id="rename-dialog-title">Rename {itemToRename?.isFolder ? 'Folder' : 'File'}</DialogTitle>
        <DialogContent>
          <DialogContentText>
             Enter a new name for "{itemToRename?.isFolder ? itemToRename?.name : getFileNameWithoutExtension(itemToRename?.name)}"
             {!itemToRename?.isFolder && (
               <Typography component="span" color="textSecondary">
                 {itemToRename?.name.substring(itemToRename?.name.lastIndexOf('.'))}
               </Typography>
             )}
           </DialogContentText>
          <TextField
            autoFocus
            margin="dense"
            id="rename-name"
            label="New Name"
            type="text"
            fullWidth
            variant="outlined"
            value={newName}
            onChange={(e) => setNewName(e.target.value)}
            onKeyDown={(e) => { if (e.key === 'Enter') { e.preventDefault(); handleRename(); } }}
          />
        </DialogContent>
        <DialogActions>
           <Button onClick={() => {
             setRenameDialogOpen(false);
             setItemToRename(null);
             setNewName("");
           }} color="primary">Cancel</Button>
           <Button onClick={handleRename} color="primary" variant="contained">Rename</Button>
        </DialogActions>
      </Dialog>

      <Snackbar
        open={!!operationProgress}
        autoHideDuration={4000}
        onClose={() => setOperationProgress(null)}
        message={typeof operationProgress === 'string' ? operationProgress : operationProgress?.status}
        anchorOrigin={{ vertical: 'bottom', horizontal: 'right' }}
      />
      <Snackbar
        open={!!error}
        autoHideDuration={6000}
        onClose={() => setError(null)}
        anchorOrigin={{ vertical: 'bottom', horizontal: 'right' }}
      >
          <Paper sx={{ bgcolor: 'error.main', color: 'error.contrastText', p: 2, borderRadius: 1 }}>
              <Typography variant="body2">{error}</Typography>
          </Paper>
      </Snackbar>

    </ErrorBoundary>
  );
}

export default DocumentLibrary; <|MERGE_RESOLUTION|>--- conflicted
+++ resolved
@@ -309,14 +309,11 @@
 
 function DocumentLibrary() {
   const { state, dispatch } = useDocumentLibrary();
-<<<<<<< HEAD
+  const { user, token } = useContext(AuthContext);
   const classes = useStyles();
   const theme = useTheme();
   const containerClasses = useContainerStyles();
   const [audioDragOver, setAudioDragOver] = useState(false);
-=======
-  const { user, token } = useContext(AuthContext);
->>>>>>> 385a344f
 
   const draggedItem = state?.draggedItem;
   const dropTarget = state?.dropTarget;
@@ -635,12 +632,8 @@
       
       const filePaths = [...new Set(selectedItems.map(item => item.path))];
       
-<<<<<<< HEAD
-      await axios.post(getApiUrl('UPLOAD', '/api/upload/bulk-delete/'), {
-=======
       // Perform the bulk delete
       await axios.post(getGatewayUrl('/api/upload/bulk-delete/'), {
->>>>>>> 385a344f
         filenames: filePaths
       }, {
         headers: {
